--- conflicted
+++ resolved
@@ -113,13 +113,7 @@
 		dataChannel:       rwc.(*datachannel.DataChannel),
 		onDone:            onDone,
 	}
-<<<<<<< HEAD
-	s.dataChannel.SetBufferedAmountLowThreshold(bufferedAmountLowThreshold)
-=======
-	// released when the controlMessageReader goroutine exits
-	s.controlMessageReaderDone.Add(1)
 	s.dataChannel.SetBufferedAmountLowThreshold(sendBufferLowThreshold)
->>>>>>> b1a4492b
 	s.dataChannel.OnBufferedAmountLow(func() {
 		s.notifyWriteStateChanged()
 
