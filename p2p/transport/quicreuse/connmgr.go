--- conflicted
+++ resolved
@@ -1,13 +1,6 @@
-<<<<<<< HEAD
 //go:build !js
 // +build !js
 
-=======
-// Package quicreuse provides `quicreuse.ConnManager`, which provides functionality
-// for reusing QUIC transports for various purposes, like listening & dialing, having
-// multiple QUIC listeners on the same address with different ALPNs, and sharing the
-// same address with non QUIC transports like WebRTC.
->>>>>>> f6c14a21
 package quicreuse
 
 import (
