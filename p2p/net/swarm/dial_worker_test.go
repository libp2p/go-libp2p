package swarm

import (
	"context"
	"crypto/rand"
	"errors"
	"fmt"
	"math"
	mrand "math/rand"
	"reflect"
	"sort"
	"sync"
	"testing"
	"testing/quick"
	"time"

	"github.com/libp2p/go-libp2p/core/crypto"
	"github.com/libp2p/go-libp2p/core/network"
	"github.com/libp2p/go-libp2p/core/peer"
	"github.com/libp2p/go-libp2p/core/peerstore"
	"github.com/libp2p/go-libp2p/core/sec"
	"github.com/libp2p/go-libp2p/core/sec/insecure"
	"github.com/libp2p/go-libp2p/core/test"
	"github.com/libp2p/go-libp2p/core/transport"
	"github.com/libp2p/go-libp2p/p2p/host/eventbus"
	"github.com/libp2p/go-libp2p/p2p/host/peerstore/pstoremem"
	"github.com/libp2p/go-libp2p/p2p/muxer/yamux"
	tptu "github.com/libp2p/go-libp2p/p2p/net/upgrader"
	quic "github.com/libp2p/go-libp2p/p2p/transport/quic"
	"github.com/libp2p/go-libp2p/p2p/transport/quicreuse"
	"github.com/libp2p/go-libp2p/p2p/transport/tcp"

	ma "github.com/multiformats/go-multiaddr"
	manet "github.com/multiformats/go-multiaddr/net"
	"github.com/stretchr/testify/require"
)

type mockClock struct {
	*test.MockClock
}

func (m *mockClock) InstantTimer(when time.Time) InstantTimer {
	return m.MockClock.InstantTimer(when)
}

func newMockClock() *mockClock {
	return &mockClock{test.NewMockClock()}
}

func newPeer(t *testing.T) (crypto.PrivKey, peer.ID) {
	priv, _, err := crypto.GenerateEd25519Key(rand.Reader)
	require.NoError(t, err)
	id, err := peer.IDFromPrivateKey(priv)
	require.NoError(t, err)
	return priv, id
}

func makeSwarm(t *testing.T) *Swarm {
	s := makeSwarmWithNoListenAddrs(t, WithDialTimeout(1*time.Second))
	if err := s.Listen(ma.StringCast("/ip4/127.0.0.1/tcp/0")); err != nil {
		t.Fatal(err)
	}

	if err := s.Listen(ma.StringCast("/ip4/127.0.0.1/udp/0/quic")); err != nil {
		t.Fatal(err)
	}

	return s
}

func makeSwarmWithNoListenAddrs(t *testing.T, opts ...Option) *Swarm {
	priv, id := newPeer(t)

	ps, err := pstoremem.NewPeerstore()
	require.NoError(t, err)
	ps.AddPubKey(id, priv.GetPublic())
	ps.AddPrivKey(id, priv)
	t.Cleanup(func() { ps.Close() })

	s, err := NewSwarm(id, ps, eventbus.NewBus(), opts...)
	require.NoError(t, err)

	upgrader := makeUpgrader(t, s)
	var tcpOpts []tcp.Option
	tcpOpts = append(tcpOpts, tcp.DisableReuseport())
	tcpTransport, err := tcp.NewTCPTransport(upgrader, nil, tcpOpts...)
	require.NoError(t, err)
	if err := s.AddTransport(tcpTransport); err != nil {
		t.Fatal(err)
	}
	reuse, err := quicreuse.NewConnManager([32]byte{})
	if err != nil {
		t.Fatal(err)
	}
	quicTransport, err := quic.NewTransport(priv, reuse, nil, nil, nil)
	if err != nil {
		t.Fatal(err)
	}
	if err := s.AddTransport(quicTransport); err != nil {
		t.Fatal(err)
	}
	return s
}

func makeUpgrader(t *testing.T, n *Swarm) transport.Upgrader {
	id := n.LocalPeer()
	pk := n.Peerstore().PrivKey(id)
	st := insecure.NewWithIdentity(insecure.ID, id, pk)

	u, err := tptu.New([]sec.SecureTransport{st}, []tptu.StreamMuxer{{ID: yamux.ID, Muxer: yamux.DefaultTransport}}, nil, nil, nil)
	require.NoError(t, err)
	return u
}

// makeTCPListener listens on tcp address a. On accepting a connection it notifies recvCh. Sending a message to
// channel ch will close an accepted connection
func makeTCPListener(t *testing.T, a ma.Multiaddr, recvCh chan struct{}) (list manet.Listener, ch chan struct{}) {
	t.Helper()
	list, err := manet.Listen(a)
	if err != nil {
		log.Error(err)
		t.Error(err)
	}
	ch = make(chan struct{})
	go func() {
		for {
			c, err := list.Accept()
			if err != nil {
				break
			}
			recvCh <- struct{}{}
			<-ch
			err = c.Close()
			if err != nil {
				t.Error(err)
			}

		}
	}()
	return list, ch
}

func TestDialWorkerLoopBasic(t *testing.T) {
	s1 := makeSwarm(t)
	s2 := makeSwarm(t)
	defer s1.Close()
	defer s2.Close()

	// Only pass in a single address here, otherwise we might end up with a TCP and QUIC connection dialed.
	s1.Peerstore().AddAddrs(s2.LocalPeer(), []ma.Multiaddr{s2.ListenAddresses()[0]}, peerstore.PermanentAddrTTL)

	reqch := make(chan dialRequest)
	resch := make(chan dialResponse)
	worker := newDialWorker(s1, s2.LocalPeer(), reqch, nil)
	go worker.loop()

	var conn *Conn
	reqch <- dialRequest{ctx: context.Background(), resch: resch}
	select {
	case res := <-resch:
		require.NoError(t, res.err)
		conn = res.conn
	case <-time.After(10 * time.Second):
		t.Fatal("dial didn't complete")
	}

	s, err := conn.NewStream(context.Background())
	require.NoError(t, err)
	s.Close()

	var conn2 *Conn
	reqch <- dialRequest{ctx: context.Background(), resch: resch}
	select {
	case res := <-resch:
		require.NoError(t, res.err)
		conn2 = res.conn
	case <-time.After(10 * time.Second):
		t.Fatal("dial didn't complete")
	}

	// can't use require.Equal here, as this does a deep comparison
	if conn != conn2 {
		t.Fatalf("expecting the same connection from both dials. %s <-> %s vs. %s <-> %s", conn.LocalMultiaddr(), conn.RemoteMultiaddr(), conn2.LocalMultiaddr(), conn2.RemoteMultiaddr())
	}

	close(reqch)
	worker.wg.Wait()
}

func TestDialWorkerLoopConcurrent(t *testing.T) {
	s1 := makeSwarm(t)
	s2 := makeSwarm(t)
	defer s1.Close()
	defer s2.Close()

	s1.Peerstore().AddAddrs(s2.LocalPeer(), s2.ListenAddresses(), peerstore.PermanentAddrTTL)

	reqch := make(chan dialRequest)
	worker := newDialWorker(s1, s2.LocalPeer(), reqch, nil)
	go worker.loop()

	const dials = 100
	var wg sync.WaitGroup
	resch := make(chan dialResponse, dials)
	for i := 0; i < dials; i++ {
		wg.Add(1)
		go func() {
			defer wg.Done()
			reschgo := make(chan dialResponse, 1)
			reqch <- dialRequest{ctx: context.Background(), resch: reschgo}
			select {
			case res := <-reschgo:
				resch <- res
			case <-time.After(time.Minute):
				resch <- dialResponse{err: errors.New("timed out!")}
			}
		}()
	}
	wg.Wait()

	for i := 0; i < dials; i++ {
		res := <-resch
		require.NoError(t, res.err)
	}

	t.Log("all concurrent dials done")

	close(reqch)
	worker.wg.Wait()
}

func TestDialWorkerLoopFailure(t *testing.T) {
	s1 := makeSwarm(t)
	defer s1.Close()

	_, p2 := newPeer(t)

	s1.Peerstore().AddAddrs(p2, []ma.Multiaddr{ma.StringCast("/ip4/11.0.0.1/tcp/1234"), ma.StringCast("/ip4/11.0.0.1/udp/1234/quic")}, peerstore.PermanentAddrTTL)

	reqch := make(chan dialRequest)
	resch := make(chan dialResponse)
	worker := newDialWorker(s1, p2, reqch, nil)
	go worker.loop()

	reqch <- dialRequest{ctx: context.Background(), resch: resch}
	select {
	case res := <-resch:
		require.Error(t, res.err)
	case <-time.After(time.Minute):
		t.Fatal("dial didn't complete")
	}

	close(reqch)
	worker.wg.Wait()
}

func TestDialWorkerLoopConcurrentFailure(t *testing.T) {
	s1 := makeSwarm(t)
	defer s1.Close()

	_, p2 := newPeer(t)

	s1.Peerstore().AddAddrs(p2, []ma.Multiaddr{ma.StringCast("/ip4/11.0.0.1/tcp/1234"), ma.StringCast("/ip4/11.0.0.1/udp/1234/quic")}, peerstore.PermanentAddrTTL)

	reqch := make(chan dialRequest)
	worker := newDialWorker(s1, p2, reqch, nil)
	go worker.loop()

	const dials = 100
	var errTimeout = errors.New("timed out!")
	var wg sync.WaitGroup
	resch := make(chan dialResponse, dials)
	for i := 0; i < dials; i++ {
		wg.Add(1)
		go func() {
			defer wg.Done()
			reschgo := make(chan dialResponse, 1)
			reqch <- dialRequest{ctx: context.Background(), resch: reschgo}

			select {
			case res := <-reschgo:
				resch <- res
			case <-time.After(time.Minute):
				resch <- dialResponse{err: errTimeout}
			}
		}()
	}
	wg.Wait()

	for i := 0; i < dials; i++ {
		res := <-resch
		require.Error(t, res.err)
		if res.err == errTimeout {
			t.Fatal("dial response timed out")
		}
	}

	t.Log("all concurrent dials done")

	close(reqch)
	worker.wg.Wait()
}

func TestDialWorkerLoopConcurrentMix(t *testing.T) {
	s1 := makeSwarm(t)
	s2 := makeSwarm(t)
	defer s1.Close()
	defer s2.Close()

	s1.Peerstore().AddAddrs(s2.LocalPeer(), s2.ListenAddresses(), peerstore.PermanentAddrTTL)
	s1.Peerstore().AddAddrs(s2.LocalPeer(), []ma.Multiaddr{ma.StringCast("/ip4/11.0.0.1/tcp/1234"), ma.StringCast("/ip4/11.0.0.1/udp/1234/quic")}, peerstore.PermanentAddrTTL)

	reqch := make(chan dialRequest)
	worker := newDialWorker(s1, s2.LocalPeer(), reqch, nil)
	go worker.loop()

	const dials = 100
	var wg sync.WaitGroup
	resch := make(chan dialResponse, dials)
	for i := 0; i < dials; i++ {
		wg.Add(1)
		go func() {
			defer wg.Done()
			reschgo := make(chan dialResponse, 1)
			reqch <- dialRequest{ctx: context.Background(), resch: reschgo}
			select {
			case res := <-reschgo:
				resch <- res
			case <-time.After(time.Minute):
				resch <- dialResponse{err: errors.New("timed out!")}
			}
		}()
	}
	wg.Wait()

	for i := 0; i < dials; i++ {
		res := <-resch
		require.NoError(t, res.err)
	}

	t.Log("all concurrent dials done")

	close(reqch)
	worker.wg.Wait()
}

func TestDialWorkerLoopConcurrentFailureStress(t *testing.T) {
	s1 := makeSwarm(t)
	defer s1.Close()

	_, p2 := newPeer(t)

	var addrs []ma.Multiaddr
	for i := 0; i < 16; i++ {
		addrs = append(addrs, ma.StringCast(fmt.Sprintf("/ip4/11.0.0.%d/tcp/%d", i%256, 1234+i)))
	}
	s1.Peerstore().AddAddrs(p2, addrs, peerstore.PermanentAddrTTL)

	reqch := make(chan dialRequest)
	worker := newDialWorker(s1, p2, reqch, nil)
	go worker.loop()

	const dials = 100
	var errTimeout = errors.New("timed out!")
	var wg sync.WaitGroup
	resch := make(chan dialResponse, dials)
	for i := 0; i < dials; i++ {
		wg.Add(1)
		go func() {
			defer wg.Done()
			reschgo := make(chan dialResponse, 1)
			reqch <- dialRequest{ctx: context.Background(), resch: reschgo}
			select {
			case res := <-reschgo:
				t.Log("received result")
				resch <- res
			case <-time.After(15 * time.Second):
				resch <- dialResponse{err: errTimeout}
			}
		}()
	}
	wg.Wait()

	for i := 0; i < dials; i++ {
		res := <-resch
		require.Error(t, res.err)
		if res.err == errTimeout {
			t.Fatal("dial response timed out")
		}
	}

	t.Log("all concurrent dials done")

	close(reqch)
	worker.wg.Wait()
}

<<<<<<< HEAD
func TestDialQueueNextBatch(t *testing.T) {
	addrs := make([]ma.Multiaddr, 0)
	for i := 0; i < 10; i++ {
		addrs = append(addrs, ma.StringCast(fmt.Sprintf("/ip4/1.2.3.4/tcp/%d", i)))
	}
	testcase := []struct {
		name   string
		input  []network.AddrDelay
		output [][]ma.Multiaddr
	}{
		{
			name: "next batch",
			input: []network.AddrDelay{
				{Addr: addrs[0], Delay: 3},
				{Addr: addrs[1], Delay: 2},
				{Addr: addrs[2], Delay: 1},
				{Addr: addrs[3], Delay: 1},
			},
			output: [][]ma.Multiaddr{
				{addrs[2], addrs[3]},
				{addrs[1]},
				{addrs[0]},
			},
		},
		{
			name: "priority queue property 2",
			input: []network.AddrDelay{
				{Addr: addrs[0], Delay: 5},
				{Addr: addrs[1], Delay: 3},
				{Addr: addrs[2], Delay: 2},
				{Addr: addrs[3], Delay: 1},
				{Addr: addrs[4], Delay: 1},
			},

			output: [][]ma.Multiaddr{
				{addrs[3], addrs[4]},
				{addrs[2]},
				{addrs[1]},
				{addrs[0]},
			},
		},
		{
			name: "updates",
			input: []network.AddrDelay{
				{Addr: addrs[0], Delay: 3}, // decreasing order
				{Addr: addrs[1], Delay: 3},
				{Addr: addrs[2], Delay: 2},
				{Addr: addrs[3], Delay: 2},
				{Addr: addrs[4], Delay: 1},
				{Addr: addrs[0], Delay: 1}, // increasing order
				{Addr: addrs[1], Delay: 1},
				{Addr: addrs[2], Delay: 2},
				{Addr: addrs[3], Delay: 2},
				{Addr: addrs[4], Delay: 3},
			},
			output: [][]ma.Multiaddr{
				{addrs[0], addrs[1]},
				{addrs[2], addrs[3]},
				{addrs[4]},
				{},
			},
		},
		{
			name:  "null input",
			input: []network.AddrDelay{},
			output: [][]ma.Multiaddr{
				{},
				{},
			},
		},
	}
	for _, tc := range testcase {
		t.Run(tc.name, func(t *testing.T) {
			q := newDialQueue()
			for i := 0; i < len(tc.input); i++ {
				q.Add(tc.input[i])
			}
			for _, batch := range tc.output {
				b := q.NextBatch()
				if len(batch) != len(b) {
					t.Errorf("expected %d elements got %d", len(batch), len(b))
				}
				sort.Slice(b, func(i, j int) bool { return b[i].Addr.String() < b[j].Addr.String() })
				sort.Slice(batch, func(i, j int) bool { return batch[i].String() < batch[j].String() })
				for i := 0; i < len(b); i++ {
					if !b[i].Addr.Equal(batch[i]) {
						log.Errorf("expected %s got %s", batch[i], b[i].Addr)
					}
				}
			}
			if q.len() != 0 {
				t.Errorf("expected queue to be empty at end. got: %d", q.len())
			}
		})
	}
}

// timedDial is a dial to a single address of the peer
type timedDial struct {
	// addr is the address to dial
	addr ma.Multiaddr
	// delay is the delay after which this address should be dialed
	delay time.Duration
	// success indicates whether the dial should succeed
	success bool
	// failAfter is how long this dial should take to fail after it is dialed
	failAfter time.Duration
}

// schedulingTestCase is used to test dialWorker loop scheduler logic
// a ranker is made according to `input` which provides the addresses to
// dial worker loop with the specified delays
// checkDialWorkerLoopScheduling then verifies that the different dial calls are
// made at the right moments
type schedulingTestCase struct {
	name        string
	input       []timedDial
	maxDuration time.Duration
}

// schedulingTestCase generates a random test case
func (s schedulingTestCase) Generate(rand *mrand.Rand, size int) reflect.Value {
	if size > 20 {
		size = 20
	}
	input := make([]timedDial, size)
	delays := make(map[time.Duration]struct{})
	for i := 0; i < size; i++ {
		input[i] = timedDial{
			addr:      ma.StringCast(fmt.Sprintf("/ip4/127.0.0.1/tcp/%d", i+10000)),
			delay:     time.Duration(mrand.Intn(100)) * 10 * time.Millisecond, // max 1 second
			success:   false,
			failAfter: time.Duration(mrand.Intn(100)) * 10 * time.Millisecond, // max 1 second
		}
		delays[input[i].delay] = struct{}{}
	}
	successIdx := rand.Intn(size)
	for {
		// set a unique delay for success. This is required to test the property that
		// no extra dials are made after success
		d := time.Duration(rand.Intn(100)) * 10 * time.Millisecond
		if _, ok := delays[d]; !ok {
			input[successIdx].delay = d
			input[successIdx].success = true
			break
		}
	}
	return reflect.ValueOf(schedulingTestCase{
		name:        "",
		input:       input,
		maxDuration: 10 * time.Second, // not tested here
	})
}

// dialState is used to track the dials for testing dialWorker ranking logic
type dialState struct {
	// ch is the chan used to trigger dial failure.
	ch chan struct{}
	// addr is the address of the dial
	addr ma.Multiaddr
	// delay is the delay after which this address should be dialed
	delay time.Duration
	// success indicates whether the dial should succeed
	success bool
	// failAfter is how long this dial should take to fail after it is dialed
	failAfter time.Duration
	// failAt is the instant at which this dial should fail if success is false
	failAt time.Time
}

// checkDialWorkerLoopScheduling verifies whether s1 dials s2 according to the
// schedule specified by the test case tc
func checkDialWorkerLoopScheduling(t *testing.T, s1, s2 *Swarm, tc schedulingTestCase) error {
	t.Helper()
	// failDials is used to track dials which should fail in the future
	// at appropriate moment a message is sent to dialState.ch to trigger
	// failure
	failDials := make(map[ma.Multiaddr]dialState)
	// recvCh is used to receive dial notifications for dials that will fail
	recvCh := make(chan struct{}, 100)
	// allDials tracks all pending dials
	allDials := make(map[ma.Multiaddr]dialState)
	// addrs are the peer addresses the swarm will use for dialing
	addrs := make([]ma.Multiaddr, 0)
	// create pending dials
	// we add success cases as a listen address on swarm
	// failed cases are created using makeTCPListener
	for _, inp := range tc.input {
		var failCh chan struct{}
		if inp.success {
			// add the address as a listen address if this dial should succeed
			err := s2.AddListenAddr(inp.addr)
			if err != nil {
				return fmt.Errorf("failed to listen on addr: %s: err: %w", inp.addr, err)
			}
		} else {
			// make a listener which will fail on sending a message to ch
			l, ch := makeTCPListener(t, inp.addr, recvCh)
			failCh = ch
			f := func() {
				err := l.Close()
				if err != nil {
					log.Error(err)
					t.Error(err)
				}
			}
			defer f()
		}
		addrs = append(addrs, inp.addr)
		// add to pending dials
		allDials[inp.addr] = dialState{
			ch:        failCh,
			addr:      inp.addr,
			delay:     inp.delay,
			success:   inp.success,
			failAfter: inp.failAfter,
		}
	}
	// setup the peers addresses
	s1.Peerstore().AddAddrs(s2.LocalPeer(), addrs, peerstore.PermanentAddrTTL)

	// create worker
	reqch := make(chan dialRequest)
	resch := make(chan dialResponse)
	cl := newMockClock()
	st := cl.Now()
	worker1 := newDialWorker(s1, s2.LocalPeer(), reqch, cl)
	go worker1.loop()
	defer worker1.wg.Wait()
	defer close(reqch)

	// trigger the request
	reqch <- dialRequest{ctx: context.Background(), resch: resch}

	connected := false

	// Advance the clock by 10 ms every iteration
	// At every iteration:
	//   Check if any dial should fail. if it should, trigger the failure by sending a message on the
	//   listener failCh
	//   If there are no dials in flight check the most urgent dials have been triggered
	//   If there are dials in flight check that the relevant dials have been triggered
	//   Before next iteration ensure that no unexpected dials are received
loop:
	for {
		// fail any dials that should fail at this instant
		for a, p := range failDials {
			if p.failAt.Before(cl.Now()) || p.failAt == cl.Now() {
				p.ch <- struct{}{}
				delete(failDials, a)
			}
		}
		// if there are no pending dials, next dial should have been triggered
		trigger := len(failDials) == 0

		// mi is the minimum delay of pending dials
		// if trigger is true, all dials with miDelay should have been triggered
		mi := time.Duration(math.MaxInt64)
		for _, ds := range allDials {
			if ds.delay < mi {
				mi = ds.delay
			}
		}
		for a, ds := range allDials {
			if (trigger && mi == ds.delay) ||
				cl.Now().After(st.Add(ds.delay)) ||
				cl.Now() == st.Add(ds.delay) {
				if ds.success {
					// check for success and exit
					select {
					case r := <-resch:
						if r.conn == nil {
							return errors.New("expected connection to succeed")
						}
					case <-time.After(1 * time.Second):
						return errors.New("expected to receive a response")
					}
					connected = true
					break loop
				} else {
					// ensure that a failing dial attempt happened but didn't succeed
					select {
					case <-recvCh:
					case <-resch:
						return errors.New("didn't expect a response")
					case <-time.After(100 * time.Millisecond):
						return errors.New("didn't receive a dial attempt notification")
					}
					failDials[a] = dialState{
						ch:     ds.ch,
						failAt: cl.Now().Add(ds.failAfter),
						addr:   a,
						delay:  ds.delay,
					}
				}
				delete(allDials, a)
			}
		}
		// check for unexpected dials
		select {
		case <-recvCh:
			return errors.New("no dial should have succeeded at this instant")
		default:
		}

		// advance the clock
		cl.AdvanceBy(10 * time.Millisecond)
		// nothing more to do. exit
		if len(failDials) == 0 && len(allDials) == 0 {
			break
		}
	}

	if connected {
		// ensure we don't receive any extra connections
		select {
		case <-recvCh:
			return errors.New("didn't expect a dial attempt")
		case <-time.After(100 * time.Millisecond):
		}
	} else {
		// ensure that we do receive the final error response
		select {
		case r := <-resch:
			require.Error(t, r.err)
		case <-time.After(100 * time.Millisecond):
			return errors.New("expected to receive response")
		}
	}
	// check if this test didn't take too much time
	if cl.Now().Sub(st) > tc.maxDuration {
		return fmt.Errorf("expected test to finish early: expected %d, took: %d", tc.maxDuration, cl.Now().Sub(st))
	}
	return nil
}

// makeRanker takes a slice of timedDial objects and returns a DialRanker
// which will trigger dials to addresses at the specified delays in the timedDials
func makeRanker(tc []timedDial) network.DialRanker {
	return func(addrs []ma.Multiaddr) []network.AddrDelay {
		res := make([]network.AddrDelay, len(tc))
		for i := 0; i < len(tc); i++ {
			res[i] = network.AddrDelay{Addr: tc[i].addr, Delay: tc[i].delay}
		}
		return res
	}
}

// TestCheckDialWorkerLoopScheduling will check the checker
func TestCheckDialWorkerLoopScheduling(t *testing.T) {
	addrs := make([]ma.Multiaddr, 0)
	for i := 0; i < 10; i++ {
		for {
			p := 20000 + i
			addrs = append(addrs, ma.StringCast(fmt.Sprintf("/ip4/127.0.0.1/tcp/%d", p)))
			break
		}
	}

	tc := schedulingTestCase{
		input: []timedDial{
			{
				addr:    addrs[1],
				delay:   0,
				success: true,
			},
			{
				addr:      addrs[0],
				delay:     100 * time.Millisecond,
				success:   false,
				failAfter: 50 * time.Millisecond,
			},
		},
		maxDuration: 20 * time.Millisecond,
	}
	s1 := makeSwarmWithNoListenAddrs(t)
	s2 := makeSwarmWithNoListenAddrs(t)
	// valid ranking logic, so it shouldn't error
	s1.dialRanker = makeRanker(tc.input)
	err := checkDialWorkerLoopScheduling(t, s1, s2, tc)
	require.NoError(t, err)
	// close swarms to remove address binding
	s1.Close()
	s2.Close()

	s3 := makeSwarmWithNoListenAddrs(t)
	defer s3.Close()
	s4 := makeSwarmWithNoListenAddrs(t)
	defer s4.Close()
	// invalid ranking logic to trigger an error
	s3.dialRanker = noDelayRanker
	err = checkDialWorkerLoopScheduling(t, s3, s4, tc)
	require.Error(t, err)
}

func TestDialWorkerLoopRanking(t *testing.T) {
	addrs := make([]ma.Multiaddr, 0)
	for i := 0; i < 10; i++ {
		for {
			p := 20000 + i
			addrs = append(addrs, ma.StringCast(fmt.Sprintf("/ip4/127.0.0.1/tcp/%d", p)))
			break
		}
	}

	testcases := []schedulingTestCase{
		{
			name: "first success",
			input: []timedDial{
				{
					addr:    addrs[1],
					delay:   0,
					success: true,
				},
				{
					addr:      addrs[0],
					delay:     100 * time.Millisecond,
					success:   false,
					failAfter: 50 * time.Millisecond,
				},
			},
			maxDuration: 20 * time.Millisecond,
		},
		{
			name: "delayed dials",
			input: []timedDial{
				{
					addr:      addrs[0],
					delay:     0,
					success:   false,
					failAfter: 200 * time.Millisecond,
				},
				{
					addr:      addrs[1],
					delay:     100 * time.Millisecond,
					success:   false,
					failAfter: 100 * time.Millisecond,
				},
				{
					addr:      addrs[2],
					delay:     300 * time.Millisecond,
					success:   false,
					failAfter: 100 * time.Millisecond,
				},
				{
					addr:    addrs[3],
					delay:   2 * time.Second,
					success: true,
				},
				{
					addr:      addrs[4],
					delay:     2*time.Second + 1*time.Millisecond,
					success:   false, // this call will never happened
					failAfter: 100 * time.Millisecond,
				},
			},
			maxDuration: 310 * time.Millisecond,
		},
		{
			name: "failed dials",
			input: []timedDial{
				{
					addr:      addrs[0],
					delay:     0,
					success:   false,
					failAfter: 105 * time.Millisecond,
				},
				{
					addr:      addrs[1],
					delay:     100 * time.Millisecond,
					success:   false,
					failAfter: 20 * time.Millisecond,
				},
			},
			maxDuration: 200 * time.Millisecond,
		},
	}

	for _, tc := range testcases {
		t.Run(tc.name, func(t *testing.T) {
			s1 := makeSwarmWithNoListenAddrs(t)
			defer s1.Close()
			s2 := makeSwarmWithNoListenAddrs(t)
			defer s2.Close()
			// setup the ranker to trigger dials according to the test case
			s1.dialRanker = makeRanker(tc.input)
			err := checkDialWorkerLoopScheduling(t, s1, s2, tc)
			if err != nil {
				t.Error(err)
			}
		})
	}
}

func TestDialWorkerLoopSchedulingProperty(t *testing.T) {
	f := func(tc schedulingTestCase) bool {
		s1 := makeSwarmWithNoListenAddrs(t)
		defer s1.Close()
		// ignore limiter delays just check scheduling
		s1.limiter.perPeerLimit = 10000
		s2 := makeSwarmWithNoListenAddrs(t)
		defer s2.Close()
		// setup the ranker to trigger dials according to the test case
		s1.dialRanker = makeRanker(tc.input)
		err := checkDialWorkerLoopScheduling(t, s1, s2, tc)
		return err == nil
	}

	if err := quick.Check(f, &quick.Config{MaxCount: 50}); err != nil {
		t.Error(err)
	}
}

func TestDialWorkerLoopQuicOverTCP(t *testing.T) {
	tc := schedulingTestCase{
		input: []timedDial{
			{
				addr:    ma.StringCast("/ip4/127.0.0.1/udp/20000/quic"),
				delay:   0,
				success: true,
			},
			{
				addr:    ma.StringCast("/ip4/127.0.0.1/tcp/20000"),
				delay:   30 * time.Millisecond,
				success: true,
			},
		},
		maxDuration: 20 * time.Millisecond,
	}
	s1 := makeSwarmWithNoListenAddrs(t)
	defer s1.Close()

	s2 := makeSwarmWithNoListenAddrs(t)
	defer s2.Close()

	// we use the default ranker here

	err := checkDialWorkerLoopScheduling(t, s1, s2, tc)
	require.NoError(t, err)
=======
func TestDialWorkerLoopAddrDedup(t *testing.T) {
	s1 := makeSwarm(t)
	s2 := makeSwarm(t)
	defer s1.Close()
	defer s2.Close()
	t1 := ma.StringCast(fmt.Sprintf("/ip4/127.0.0.1/tcp/%d", 10000))
	t2 := ma.StringCast(fmt.Sprintf("/ip4/127.0.0.1/tcp/%d", 10000))

	// acceptAndClose accepts a connection and closes it
	acceptAndClose := func(a ma.Multiaddr, ch chan struct{}, closech chan struct{}) {
		list, err := manet.Listen(a)
		if err != nil {
			t.Error(err)
			return
		}
		go func() {
			ch <- struct{}{}
			for {
				conn, err := list.Accept()
				if err != nil {
					return
				}
				ch <- struct{}{}
				conn.Close()
			}
		}()
		<-closech
		list.Close()
	}
	ch := make(chan struct{}, 1)
	closeCh := make(chan struct{})
	go acceptAndClose(t1, ch, closeCh)
	defer close(closeCh)
	<-ch // the routine has started listening on addr

	s1.Peerstore().AddAddrs(s2.LocalPeer(), []ma.Multiaddr{t1}, peerstore.PermanentAddrTTL)

	reqch := make(chan dialRequest)
	resch := make(chan dialResponse, 2)

	worker := newDialWorker(s1, s2.LocalPeer(), reqch)
	go worker.loop()
	defer worker.wg.Wait()
	defer close(reqch)

	reqch <- dialRequest{ctx: context.Background(), resch: resch}
	<-ch
	<-resch
	// Need to clear backoff otherwise the dial attempt would not be made
	s1.Backoff().Clear(s2.LocalPeer())

	s1.Peerstore().ClearAddrs(s2.LocalPeer())
	s1.Peerstore().AddAddrs(s2.LocalPeer(), []ma.Multiaddr{t2}, peerstore.PermanentAddrTTL)

	reqch <- dialRequest{ctx: context.Background(), resch: resch}
	select {
	case r := <-resch:
		require.Error(t, r.err)
	case <-ch:
		t.Errorf("didn't expect a connection attempt")
	case <-time.After(5 * time.Second):
		t.Errorf("expected a fail response")
	}
>>>>>>> 64be7255
}<|MERGE_RESOLUTION|>--- conflicted
+++ resolved
@@ -395,7 +395,6 @@
 	worker.wg.Wait()
 }
 
-<<<<<<< HEAD
 func TestDialQueueNextBatch(t *testing.T) {
 	addrs := make([]ma.Multiaddr, 0)
 	for i := 0; i < 10; i++ {
@@ -935,7 +934,7 @@
 
 	err := checkDialWorkerLoopScheduling(t, s1, s2, tc)
 	require.NoError(t, err)
-=======
+}
 func TestDialWorkerLoopAddrDedup(t *testing.T) {
 	s1 := makeSwarm(t)
 	s2 := makeSwarm(t)
@@ -976,7 +975,7 @@
 	reqch := make(chan dialRequest)
 	resch := make(chan dialResponse, 2)
 
-	worker := newDialWorker(s1, s2.LocalPeer(), reqch)
+	worker := newDialWorker(s1, s2.LocalPeer(), reqch, nil)
 	go worker.loop()
 	defer worker.wg.Wait()
 	defer close(reqch)
@@ -999,5 +998,4 @@
 	case <-time.After(5 * time.Second):
 		t.Errorf("expected a fail response")
 	}
->>>>>>> 64be7255
 }