--- conflicted
+++ resolved
@@ -97,8 +97,6 @@
 	}()
 
 	pendingJobs++
-<<<<<<< HEAD
-=======
 	go func() {
 		nats, errs := discoverUPNP_GenIGDev(ctx)
 		select {
@@ -108,7 +106,6 @@
 	}()
 
 	pendingJobs++
->>>>>>> 1a4763f0
 	go func() {
 		nat, err := discoverNATPMP(ctx)
 		var nats []NAT
