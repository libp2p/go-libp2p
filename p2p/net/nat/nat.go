--- conflicted
+++ resolved
@@ -227,17 +227,10 @@
 
 	nat.natmu.Lock()
 	var err error
-<<<<<<< HEAD
-	externalPort, err = nat.nat.AddPortMapping(protocol, internalPort, nat.userAgent, MappingDuration)
+	externalPort, err = nat.nat.AddPortMapping(ctx, protocol, internalPort, nat.userAgent, MappingDuration)
 	if err != nil {
 		// Some hardware does not support mappings with timeout, so try that
-		externalPort, err = nat.nat.AddPortMapping(protocol, internalPort, nat.userAgent, 0)
-=======
-	externalPort, err = nat.nat.AddPortMapping(ctx, protocol, internalPort, comment, MappingDuration)
-	if err != nil {
-		// Some hardware does not support mappings with timeout, so try that
-		externalPort, err = nat.nat.AddPortMapping(ctx, protocol, internalPort, comment, 0)
->>>>>>> 087c446c
+		externalPort, err = nat.nat.AddPortMapping(ctx, protocol, internalPort, nat.userAgent, 0)
 	}
 	nat.natmu.Unlock()
 
