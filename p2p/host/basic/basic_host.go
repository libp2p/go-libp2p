package basichost

import (
	"context"
	"errors"
	"fmt"
	"io"
	"net"
	"sync"
	"time"

	"github.com/libp2p/go-libp2p-core/connmgr"
	"github.com/libp2p/go-libp2p-core/crypto"
	"github.com/libp2p/go-libp2p-core/event"
	"github.com/libp2p/go-libp2p-core/host"
	"github.com/libp2p/go-libp2p-core/network"
	"github.com/libp2p/go-libp2p-core/peer"
	"github.com/libp2p/go-libp2p-core/peerstore"
	"github.com/libp2p/go-libp2p-core/protocol"
	"github.com/libp2p/go-libp2p-core/record"

	"github.com/libp2p/go-eventbus"
	inat "github.com/libp2p/go-libp2p-nat"
	"github.com/libp2p/go-libp2p/p2p/protocol/identify"
	"github.com/libp2p/go-libp2p/p2p/protocol/ping"
	"github.com/libp2p/go-netroute"

	logging "github.com/ipfs/go-log"

	"github.com/multiformats/go-multiaddr"
	ma "github.com/multiformats/go-multiaddr"
	madns "github.com/multiformats/go-multiaddr-dns"
	manet "github.com/multiformats/go-multiaddr-net"
	msmux "github.com/multiformats/go-multistream"
)

// The maximum number of address resolution steps we'll perform for a single
// peer (for all addresses).
const maxAddressResolution = 32

// addrChangeTickrInterval is the interval between two address change ticks.
var addrChangeTickrInterval = 5 * time.Second

var log = logging.Logger("basichost")

var (
	// DefaultNegotiationTimeout is the default value for HostOpts.NegotiationTimeout.
	DefaultNegotiationTimeout = time.Second * 60

	// DefaultAddrsFactory is the default value for HostOpts.AddrsFactory.
	DefaultAddrsFactory = func(addrs []ma.Multiaddr) []ma.Multiaddr { return addrs }
)

// AddrsFactory functions can be passed to New in order to override
// addresses returned by Addrs.
type AddrsFactory func([]ma.Multiaddr) []ma.Multiaddr

// Option is a type used to pass in options to the host.
//
// Deprecated in favor of HostOpts and NewHost.
type Option int

// NATPortMap makes the host attempt to open port-mapping in NAT devices
// for all its listeners. Pass in this option in the constructor to
// asynchronously a) find a gateway, b) open port mappings, c) republish
// port mappings periodically. The NATed addresses are included in the
// Host's Addrs() list.
//
// This option is deprecated in favor of HostOpts and NewHost.
const NATPortMap Option = iota

// BasicHost is the basic implementation of the host.Host interface. This
// particular host implementation:
//  * uses a protocol muxer to mux per-protocol streams
//  * uses an identity service to send + receive node information
//  * uses a nat service to establish NAT port mappings
type BasicHost struct {
	ctx       context.Context
	ctxCancel context.CancelFunc
	// ensures we shutdown ONLY once
	closeSync sync.Once
	// keep track of resources we need to wait on before shutting down
	refCount sync.WaitGroup

	network    network.Network
	mux        *msmux.MultistreamMuxer
	ids        *identify.IDService
	pings      *ping.PingService
	natmgr     NATManager
	maResolver *madns.Resolver
	cmgr       connmgr.ConnManager
	eventbus   event.Bus

	AddrsFactory AddrsFactory

	negtimeout time.Duration

	emitters struct {
		evtLocalProtocolsUpdated event.Emitter
		evtLocalAddrsUpdated     event.Emitter
	}

	addrChangeChan chan struct{}

<<<<<<< HEAD
	signKey crypto.PrivKey
	caBook  peerstore.CertifiedAddrBook

	localIPv4Addr net.IP
	localIPv6Addr net.IP
=======
	disableSignedPeerRecord bool
	signKey                 crypto.PrivKey
	caBook                  peerstore.CertifiedAddrBook
>>>>>>> a7671efe
}

var _ host.Host = (*BasicHost)(nil)

// HostOpts holds options that can be passed to NewHost in order to
// customize construction of the *BasicHost.
type HostOpts struct {
	// MultistreamMuxer is essential for the *BasicHost and will use a sensible default value if omitted.
	MultistreamMuxer *msmux.MultistreamMuxer

	// NegotiationTimeout determines the read and write timeouts on streams.
	// If 0 or omitted, it will use DefaultNegotiationTimeout.
	// If below 0, timeouts on streams will be deactivated.
	NegotiationTimeout time.Duration

	// AddrsFactory holds a function which can be used to override or filter the result of Addrs.
	// If omitted, there's no override or filtering, and the results of Addrs and AllAddrs are the same.
	AddrsFactory AddrsFactory

	// MultiaddrResolves holds the go-multiaddr-dns.Resolver used for resolving
	// /dns4, /dns6, and /dnsaddr addresses before trying to connect to a peer.
	MultiaddrResolver *madns.Resolver

	// NATManager takes care of setting NAT port mappings, and discovering external addresses.
	// If omitted, this will simply be disabled.
	NATManager func(network.Network) NATManager

	// ConnManager is a libp2p connection manager
	ConnManager connmgr.ConnManager

	// EnablePing indicates whether to instantiate the ping service
	EnablePing bool

	// UserAgent sets the user-agent for the host. Defaults to ClientVersion.
	UserAgent string

	// DisableSignedPeerRecord disables the generation of Signed Peer Records on this host.
	DisableSignedPeerRecord bool
}

// NewHost constructs a new *BasicHost and activates it by attaching its stream and connection handlers to the given inet.Network.
func NewHost(ctx context.Context, network network.Network, opts *HostOpts) (*BasicHost, error) {
	hostCtx, cancel := context.WithCancel(ctx)

	h := &BasicHost{
<<<<<<< HEAD
		network:        network,
		mux:            msmux.NewMultistreamMuxer(),
		negtimeout:     DefaultNegotiationTimeout,
		AddrsFactory:   DefaultAddrsFactory,
		maResolver:     madns.DefaultResolver,
		eventbus:       eventbus.NewBus(),
		addrChangeChan: make(chan struct{}, 1),
		ctx:            hostCtx,
		ctxCancel:      cancel,
=======
		network:                 net,
		mux:                     msmux.NewMultistreamMuxer(),
		negtimeout:              DefaultNegotiationTimeout,
		AddrsFactory:            DefaultAddrsFactory,
		maResolver:              madns.DefaultResolver,
		eventbus:                eventbus.NewBus(),
		addrChangeChan:          make(chan struct{}, 1),
		ctx:                     hostCtx,
		ctxCancel:               cancel,
		disableSignedPeerRecord: opts.DisableSignedPeerRecord,
>>>>>>> a7671efe
	}

	var err error

	localIpv4, err := getLocalIPAddrFor(net.IPv4(0, 0, 0, 0))
	if err != nil {
		log.Debugw("failed to fetch local IPv4 address", "err", err)
	} else {
		h.localIPv4Addr = localIpv4
	}

	localIpv6, err := getLocalIPAddrFor(net.ParseIP("::"))
	if err != nil {
		log.Debugw("failed to fetch local IPv6 address", "err", err)
	} else {
		h.localIPv6Addr = localIpv6
	}

	if h.emitters.evtLocalProtocolsUpdated, err = h.eventbus.Emitter(&event.EvtLocalProtocolsUpdated{}); err != nil {
		return nil, err
	}
	if h.emitters.evtLocalAddrsUpdated, err = h.eventbus.Emitter(&event.EvtLocalAddressesUpdated{}); err != nil {
		return nil, err
	}

<<<<<<< HEAD
	cab, ok := peerstore.GetCertifiedAddrBook(network.Peerstore())
	if !ok {
		return nil, errors.New("peerstore should also be a certified address book")
	}
	h.caBook = cab
=======
	if !h.disableSignedPeerRecord {
		cab, ok := peerstore.GetCertifiedAddrBook(net.Peerstore())
		if !ok {
			return nil, errors.New("peerstore should also be a certified address book")
		}
		h.caBook = cab
>>>>>>> a7671efe

		h.signKey = h.Peerstore().PrivKey(h.ID())
		if h.signKey == nil {
			return nil, errors.New("unable to access host key")
		}

		// persist a signed peer record for self to the peerstore.
		rec := peer.PeerRecordFromAddrInfo(peer.AddrInfo{h.ID(), h.Addrs()})
		ev, err := record.Seal(rec, h.signKey)
		if err != nil {
			return nil, fmt.Errorf("failed to create signed record for self: %w", err)
		}
		if _, err := cab.ConsumePeerRecord(ev, peerstore.PermanentAddrTTL); err != nil {
			return nil, fmt.Errorf("failed to persist signed record to peerstore: %w", err)
		}
	}

	if opts.MultistreamMuxer != nil {
		h.mux = opts.MultistreamMuxer
	}

	// we can't set this as a default above because it depends on the *BasicHost.
	if h.disableSignedPeerRecord {
		h.ids = identify.NewIDService(h, identify.UserAgent(opts.UserAgent), identify.DisableSignedPeerRecord())
	} else {
		h.ids = identify.NewIDService(h, identify.UserAgent(opts.UserAgent))
	}

	if uint64(opts.NegotiationTimeout) != 0 {
		h.negtimeout = opts.NegotiationTimeout
	}

	if opts.AddrsFactory != nil {
		h.AddrsFactory = opts.AddrsFactory
	}

	if opts.NATManager != nil {
		h.natmgr = opts.NATManager(network)
	}

	if opts.MultiaddrResolver != nil {
		h.maResolver = opts.MultiaddrResolver
	}

	if opts.ConnManager == nil {
		h.cmgr = &connmgr.NullConnMgr{}
	} else {
		h.cmgr = opts.ConnManager
		network.Notify(h.cmgr.Notifee())
	}

	if opts.EnablePing {
		h.pings = ping.NewPingService(h)
	}

	network.SetStreamHandler(h.newStreamHandler)

	return h, nil
}

func getLocalIPAddrFor(ip net.IP) (net.IP, error) {
	r, err := netroute.New()
	if err != nil {
		return nil, err
	}
	_, _, src, err := r.Route(ip)
	if err != nil {
		return nil, err
	}

	return src, err
}

// New constructs and sets up a new *BasicHost with given Network and options.
// The following options can be passed:
// * NATPortMap
// * AddrsFactory
// * connmgr.ConnManager
// * madns.Resolver
//
// This function is deprecated in favor of NewHost and HostOpts.
func New(net network.Network, opts ...interface{}) *BasicHost {
	hostopts := &HostOpts{}

	for _, o := range opts {
		switch o := o.(type) {
		case Option:
			switch o {
			case NATPortMap:
				hostopts.NATManager = NewNATManager
			}
		case AddrsFactory:
			hostopts.AddrsFactory = o
		case connmgr.ConnManager:
			hostopts.ConnManager = o
		case *madns.Resolver:
			hostopts.MultiaddrResolver = o
		}
	}

	h, err := NewHost(context.Background(), net, hostopts)
	if err != nil {
		// this cannot happen with legacy options
		// plus we want to keep the (deprecated) legacy interface unchanged
		panic(err)
	}
	h.Start()

	return h
}

// Start starts background tasks in the host
func (h *BasicHost) Start() {
	h.refCount.Add(1)
	go h.background()
}

// newStreamHandler is the remote-opened stream handler for network.Network
// TODO: this feels a bit wonky
func (h *BasicHost) newStreamHandler(s network.Stream) {
	before := time.Now()

	if h.negtimeout > 0 {
		if err := s.SetDeadline(time.Now().Add(h.negtimeout)); err != nil {
			log.Debug("setting stream deadline: ", err)
			s.Reset()
			return
		}
	}

	lzc, protoID, handle, err := h.Mux().NegotiateLazy(s)
	took := time.Since(before)
	if err != nil {
		if err == io.EOF {
			logf := log.Debugf
			if took > time.Second*10 {
				logf = log.Warningf
			}
			logf("protocol EOF: %s (took %s)", s.Conn().RemotePeer(), took)
		} else {
			log.Debugf("protocol mux failed: %s (took %s)", err, took)
		}
		s.Reset()
		return
	}

	s = &streamWrapper{
		Stream: s,
		rw:     lzc,
	}

	if h.negtimeout > 0 {
		if err := s.SetDeadline(time.Time{}); err != nil {
			log.Debugf("resetting stream deadline: ", err)
			s.Reset()
			return
		}
	}

	s.SetProtocol(protocol.ID(protoID))
	log.Debugf("protocol negotiation took %s", took)

	go handle(protoID, s)
}

// SignalAddressChange signals to the host that it needs to determine whether our listen addresses have recently
// changed.
// Warning: this interface is unstable and may disappear in the future.
func (h *BasicHost) SignalAddressChange() {
	select {
	case h.addrChangeChan <- struct{}{}:
	default:
	}
}

func makeUpdatedAddrEvent(prev, current []ma.Multiaddr) *event.EvtLocalAddressesUpdated {
	prevmap := make(map[string]ma.Multiaddr, len(prev))
	evt := event.EvtLocalAddressesUpdated{Diffs: true}
	addrsAdded := false

	for _, addr := range prev {
		prevmap[string(addr.Bytes())] = addr
	}
	for _, addr := range current {
		_, ok := prevmap[string(addr.Bytes())]
		updated := event.UpdatedAddress{Address: addr}
		if ok {
			updated.Action = event.Maintained
		} else {
			updated.Action = event.Added
			addrsAdded = true
		}
		evt.Current = append(evt.Current, updated)
		delete(prevmap, string(addr.Bytes()))
	}
	for _, addr := range prevmap {
		updated := event.UpdatedAddress{Action: event.Removed, Address: addr}
		evt.Removed = append(evt.Removed, updated)
	}

	if !addrsAdded && len(evt.Removed) == 0 {
		return nil
	}

	return &evt
}

func (h *BasicHost) makeSignedPeerRecord(evt *event.EvtLocalAddressesUpdated) (*record.Envelope, error) {
	current := make([]multiaddr.Multiaddr, 0, len(evt.Current))
	for _, a := range evt.Current {
		current = append(current, a.Address)
	}

	rec := peer.PeerRecordFromAddrInfo(peer.AddrInfo{h.ID(), current})
	return record.Seal(rec, h.signKey)
}

func (h *BasicHost) background() {
	defer h.refCount.Done()
	var lastAddrs []ma.Multiaddr

	emitAddrChange := func(currentAddrs []ma.Multiaddr, lastAddrs []ma.Multiaddr) {
		// nothing to do if both are nil..defensive check
		if currentAddrs == nil && lastAddrs == nil {
			return
		}

		changeEvt := makeUpdatedAddrEvent(lastAddrs, currentAddrs)

		if changeEvt == nil {
			return
		}

		if !h.disableSignedPeerRecord {
			// add signed peer record to the event
			sr, err := h.makeSignedPeerRecord(changeEvt)
			if err != nil {
				log.Errorf("error creating a signed peer record from the set of current addresses, err=%s", err)
				return
			}
			changeEvt.SignedPeerRecord = sr

			// persist the signed record to the peerstore
			if _, err := h.caBook.ConsumePeerRecord(sr, peerstore.PermanentAddrTTL); err != nil {
				log.Errorf("failed to persist signed peer record in peer store, err=%s", err)
				return
			}
		}

		// emit addr change event on the bus
		if err := h.emitters.evtLocalAddrsUpdated.Emit(*changeEvt); err != nil {
			log.Warnf("error emitting event for updated addrs: %s", err)
		}
	}

	// periodically schedules an IdentifyPush to update our peers for changes
	// in our address set (if needed)
	ticker := time.NewTicker(addrChangeTickrInterval)
	defer ticker.Stop()

	for {
		curr := h.Addrs()
		emitAddrChange(curr, lastAddrs)
		lastAddrs = curr

		select {
		case <-ticker.C:
		case <-h.addrChangeChan:
		case <-h.ctx.Done():
			return
		}
	}
}

// ID returns the (local) peer.ID associated with this Host
func (h *BasicHost) ID() peer.ID {
	return h.Network().LocalPeer()
}

// Peerstore returns the Host's repository of Peer Addresses and Keys.
func (h *BasicHost) Peerstore() peerstore.Peerstore {
	return h.Network().Peerstore()
}

// Network returns the Network interface of the Host
func (h *BasicHost) Network() network.Network {
	return h.network
}

// Mux returns the Mux multiplexing incoming streams to protocol handlers
func (h *BasicHost) Mux() protocol.Switch {
	return h.mux
}

// IDService returns
func (h *BasicHost) IDService() *identify.IDService {
	return h.ids
}

func (h *BasicHost) EventBus() event.Bus {
	return h.eventbus
}

// SetStreamHandler sets the protocol handler on the Host's Mux.
// This is equivalent to:
//   host.Mux().SetHandler(proto, handler)
// (Threadsafe)
func (h *BasicHost) SetStreamHandler(pid protocol.ID, handler network.StreamHandler) {
	h.Mux().AddHandler(string(pid), func(p string, rwc io.ReadWriteCloser) error {
		is := rwc.(network.Stream)
		is.SetProtocol(protocol.ID(p))
		handler(is)
		return nil
	})
	h.emitters.evtLocalProtocolsUpdated.Emit(event.EvtLocalProtocolsUpdated{
		Added: []protocol.ID{pid},
	})
}

// SetStreamHandlerMatch sets the protocol handler on the Host's Mux
// using a matching function to do protocol comparisons
func (h *BasicHost) SetStreamHandlerMatch(pid protocol.ID, m func(string) bool, handler network.StreamHandler) {
	h.Mux().AddHandlerWithFunc(string(pid), m, func(p string, rwc io.ReadWriteCloser) error {
		is := rwc.(network.Stream)
		is.SetProtocol(protocol.ID(p))
		handler(is)
		return nil
	})
	h.emitters.evtLocalProtocolsUpdated.Emit(event.EvtLocalProtocolsUpdated{
		Added: []protocol.ID{pid},
	})
}

// RemoveStreamHandler returns ..
func (h *BasicHost) RemoveStreamHandler(pid protocol.ID) {
	h.Mux().RemoveHandler(string(pid))
	h.emitters.evtLocalProtocolsUpdated.Emit(event.EvtLocalProtocolsUpdated{
		Removed: []protocol.ID{pid},
	})
}

// NewStream opens a new stream to given peer p, and writes a p2p/protocol
// header with given protocol.ID. If there is no connection to p, attempts
// to create one. If ProtocolID is "", writes no header.
// (Threadsafe)
func (h *BasicHost) NewStream(ctx context.Context, p peer.ID, pids ...protocol.ID) (network.Stream, error) {
	s, err := h.Network().NewStream(ctx, p)
	if err != nil {
		return nil, err
	}

	// Wait for any in-progress identifies on the connection to finish. This
	// is faster than negotiating.
	//
	// If the other side doesn't support identify, that's fine. This will
	// just be a no-op.
	select {
	case <-h.ids.IdentifyWait(s.Conn()):
	case <-ctx.Done():
		return nil, ctx.Err()
	}

	pidStrings := protocol.ConvertToStrings(pids)

	pref, err := h.preferredProtocol(p, pidStrings)
	if err != nil {
		_ = s.Reset()
		return nil, err
	}

	if pref != "" {
		s.SetProtocol(pref)
		lzcon := msmux.NewMSSelect(s, string(pref))
		return &streamWrapper{
			Stream: s,
			rw:     lzcon,
		}, nil
	}

	selected, err := msmux.SelectOneOf(pidStrings, s)
	if err != nil {
		s.Reset()
		return nil, err
	}

	selpid := protocol.ID(selected)
	s.SetProtocol(selpid)
	h.Peerstore().AddProtocols(p, selected)
	return s, nil
}

func (h *BasicHost) preferredProtocol(p peer.ID, pids []string) (protocol.ID, error) {
	supported, err := h.Peerstore().SupportsProtocols(p, pids...)
	if err != nil {
		return "", err
	}

	var out protocol.ID
	if len(supported) > 0 {
		out = protocol.ID(supported[0])
	}
	return out, nil
}

// Connect ensures there is a connection between this host and the peer with
// given peer.ID. If there is not an active connection, Connect will issue a
// h.Network.Dial, and block until a connection is open, or an error is returned.
// Connect will absorb the addresses in pi into its internal peerstore.
// It will also resolve any /dns4, /dns6, and /dnsaddr addresses.
func (h *BasicHost) Connect(ctx context.Context, pi peer.AddrInfo) error {
	// absorb addresses into peerstore
	h.Peerstore().AddAddrs(pi.ID, pi.Addrs, peerstore.TempAddrTTL)

	if h.Network().Connectedness(pi.ID) == network.Connected {
		return nil
	}

	resolved, err := h.resolveAddrs(ctx, h.Peerstore().PeerInfo(pi.ID))
	if err != nil {
		return err
	}
	h.Peerstore().AddAddrs(pi.ID, resolved, peerstore.TempAddrTTL)

	return h.dialPeer(ctx, pi.ID)
}

func (h *BasicHost) resolveAddrs(ctx context.Context, pi peer.AddrInfo) ([]ma.Multiaddr, error) {
	proto := ma.ProtocolWithCode(ma.P_P2P).Name
	p2paddr, err := ma.NewMultiaddr("/" + proto + "/" + pi.ID.Pretty())
	if err != nil {
		return nil, err
	}

	resolveSteps := 0

	// Recursively resolve all addrs.
	//
	// While the toResolve list is non-empty:
	// * Pop an address off.
	// * If the address is fully resolved, add it to the resolved list.
	// * Otherwise, resolve it and add the results to the "to resolve" list.
	toResolve := append(([]ma.Multiaddr)(nil), pi.Addrs...)
	resolved := make([]ma.Multiaddr, 0, len(pi.Addrs))
	for len(toResolve) > 0 {
		// pop the last addr off.
		addr := toResolve[len(toResolve)-1]
		toResolve = toResolve[:len(toResolve)-1]

		// if it's resolved, add it to the resolved list.
		if !madns.Matches(addr) {
			resolved = append(resolved, addr)
			continue
		}

		resolveSteps++

		// We've resolved too many addresses. We can keep all the fully
		// resolved addresses but we'll need to skip the rest.
		if resolveSteps >= maxAddressResolution {
			log.Warningf(
				"peer %s asked us to resolve too many addresses: %s/%s",
				pi.ID,
				resolveSteps,
				maxAddressResolution,
			)
			continue
		}

		// otherwise, resolve it
		reqaddr := addr.Encapsulate(p2paddr)
		resaddrs, err := h.maResolver.Resolve(ctx, reqaddr)
		if err != nil {
			log.Infof("error resolving %s: %s", reqaddr, err)
		}

		// add the results to the toResolve list.
		for _, res := range resaddrs {
			pi, err := peer.AddrInfoFromP2pAddr(res)
			if err != nil {
				log.Infof("error parsing %s: %s", res, err)
			}
			toResolve = append(toResolve, pi.Addrs...)
		}
	}

	return resolved, nil
}

// dialPeer opens a connection to peer, and makes sure to identify
// the connection once it has been opened.
func (h *BasicHost) dialPeer(ctx context.Context, p peer.ID) error {
	log.Debugf("host %s dialing %s", h.ID(), p)
	c, err := h.Network().DialPeer(ctx, p)
	if err != nil {
		return err
	}

	// TODO: Consider removing this? On one hand, it's nice because we can
	// assume that things like the agent version are usually set when this
	// returns. On the other hand, we don't _really_ need to wait for this.
	//
	// This is mostly here to preserve existing behavior.
	select {
	case <-h.ids.IdentifyWait(c):
	case <-ctx.Done():
		return ctx.Err()
	}

	log.Debugf("host %s finished dialing %s", h.ID(), p)
	return nil
}

func (h *BasicHost) ConnManager() connmgr.ConnManager {
	return h.cmgr
}

// Addrs returns listening addresses that are safe to announce to the network.
// The output is the same as AllAddrs, but processed by AddrsFactory.
func (h *BasicHost) Addrs() []ma.Multiaddr {
	return h.AddrsFactory(h.AllAddrs())
}

// mergeAddrs merges input address lists, leave only unique addresses
func dedupAddrs(addrs []ma.Multiaddr) (uniqueAddrs []ma.Multiaddr) {
	exists := make(map[string]bool)
	for _, addr := range addrs {
		k := string(addr.Bytes())
		if exists[k] {
			continue
		}
		exists[k] = true
		uniqueAddrs = append(uniqueAddrs, addr)
	}
	return uniqueAddrs
}

// AllAddrs returns all the addresses of BasicHost at this moment in time.
// It's ok to not include addresses if they're not available to be used now.
func (h *BasicHost) AllAddrs() []ma.Multiaddr {
	listenAddrs, err := h.Network().InterfaceListenAddresses()
	if err != nil {
		log.Debug("error retrieving network interface addrs")
	}
	var natMappings []inat.Mapping

	// natmgr is nil if we do not use nat option;
	// h.natmgr.NAT() is nil if not ready, or no nat is available.
	if h.natmgr != nil && h.natmgr.NAT() != nil {
		natMappings = h.natmgr.NAT().Mappings()
	}

	var finalAddrs []ma.Multiaddr

	for _, a := range listenAddrs {
		// add loopback addresses for all transports.
		if manet.IsIPLoopback(a) {
			finalAddrs = append(finalAddrs, a)
			continue
		}

		// add public addresses for all transports
		if manet.IsPublicAddr(a) {
			finalAddrs = append(finalAddrs, a)
			continue
		}

		ip, err := manet.ToIP(a)
		if err != nil {
			continue
		}
		// add default local IPv4 address for all transports.
		if len(ip.To4()) == 4 && h.localIPv4Addr != nil && h.localIPv4Addr.Equal(ip) {
			finalAddrs = append(finalAddrs, a)
			continue
		}

		// add default local IPv6 address for all transports.
		if h.localIPv6Addr != nil && h.localIPv6Addr.Equal(ip) {
			finalAddrs = append(finalAddrs, a)
			continue
		}
	}

	if len(natMappings) > 0 {
		// We have successfully mapped ports on our NAT. Use those
		// instead of observed addresses (mostly).

		// First, generate a mapping table.
		// protocol -> internal port -> external addr
		ports := make(map[string]map[int]net.Addr)
		for _, m := range natMappings {
			addr, err := m.ExternalAddr()
			if err != nil {
				// mapping not ready yet.
				continue
			}
			protoPorts, ok := ports[m.Protocol()]
			if !ok {
				protoPorts = make(map[int]net.Addr)
				ports[m.Protocol()] = protoPorts
			}
			protoPorts[m.InternalPort()] = addr
		}

		// Next, apply this mapping to our addresses.
		for _, listen := range listenAddrs {
			found := false
			transport, rest := ma.SplitFunc(listen, func(c ma.Component) bool {
				if found {
					return true
				}
				switch c.Protocol().Code {
				case ma.P_TCP, ma.P_UDP:
					found = true
				}
				return false
			})
			if !manet.IsThinWaist(transport) {
				continue
			}

			naddr, err := manet.ToNetAddr(transport)
			if err != nil {
				log.Error("error parsing net multiaddr %q: %s", transport, err)
				continue
			}

			var (
				ip       net.IP
				iport    int
				protocol string
			)
			switch naddr := naddr.(type) {
			case *net.TCPAddr:
				ip = naddr.IP
				iport = naddr.Port
				protocol = "tcp"
			case *net.UDPAddr:
				ip = naddr.IP
				iport = naddr.Port
				protocol = "udp"
			default:
				continue
			}

			if !ip.IsGlobalUnicast() {
				// We only map global unicast ports.
				continue
			}

			mappedAddr, ok := ports[protocol][iport]
			if !ok {
				// Not mapped.
				continue
			}

			mappedMaddr, err := manet.FromNetAddr(mappedAddr)
			if err != nil {
				log.Errorf("mapped addr can't be turned into a multiaddr %q: %s", mappedAddr, err)
				continue
			}

			extMaddr := mappedMaddr
			if rest != nil {
				extMaddr = ma.Join(extMaddr, rest)
			}

			// Add in the mapped addr.
			finalAddrs = append(finalAddrs, extMaddr)

			// Did the router give us a routable public addr?
			if manet.IsPublicAddr(mappedMaddr) {
				//well done
				continue
			}

			// No.
			// in case router give us a wrong address.
			// also add observed addresses

			// Now, check if we have any observed addresses that
			// differ from the one reported by the router. Routers
			// don't always give the most accurate information.
			observed := h.ids.ObservedAddrsFor(listen)

			if len(observed) == 0 {
				continue
			}

			// Drop the IP from the external maddr
			_, extMaddrNoIP := ma.SplitFirst(mappedMaddr)

			for _, obsMaddr := range observed {
				// Extract a public observed addr.
				ip, _ := ma.SplitFirst(obsMaddr)
				if ip == nil || !manet.IsPublicAddr(ip) {
					continue
				}

				finalAddrs = append(finalAddrs, ma.Join(ip, extMaddrNoIP))
			}
		}
	} else {
		var observedAddrs []ma.Multiaddr
		if h.ids != nil {
			observedAddrs = h.ids.OwnObservedAddrs()
		}
		finalAddrs = append(finalAddrs, observedAddrs...)
	}

	return dedupAddrs(finalAddrs)
}

// Close shuts down the Host's services (network, etc).
func (h *BasicHost) Close() error {
	h.closeSync.Do(func() {
		h.ctxCancel()
		if h.natmgr != nil {
			h.natmgr.Close()
		}
		if h.cmgr != nil {
			h.cmgr.Close()
		}
		if h.ids != nil {
			h.ids.Close()
		}

		_ = h.emitters.evtLocalProtocolsUpdated.Close()
		_ = h.emitters.evtLocalAddrsUpdated.Close()
		h.Network().Close()

		h.refCount.Wait()
	})

	return nil
}

type streamWrapper struct {
	network.Stream
	rw io.ReadWriter
}

func (s *streamWrapper) Read(b []byte) (int, error) {
	return s.rw.Read(b)
}

func (s *streamWrapper) Write(b []byte) (int, error) {
	return s.rw.Write(b)
}<|MERGE_RESOLUTION|>--- conflicted
+++ resolved
@@ -102,17 +102,12 @@
 
 	addrChangeChan chan struct{}
 
-<<<<<<< HEAD
-	signKey crypto.PrivKey
-	caBook  peerstore.CertifiedAddrBook
-
 	localIPv4Addr net.IP
 	localIPv6Addr net.IP
-=======
+
 	disableSignedPeerRecord bool
 	signKey                 crypto.PrivKey
 	caBook                  peerstore.CertifiedAddrBook
->>>>>>> a7671efe
 }
 
 var _ host.Host = (*BasicHost)(nil)
@@ -158,17 +153,6 @@
 	hostCtx, cancel := context.WithCancel(ctx)
 
 	h := &BasicHost{
-<<<<<<< HEAD
-		network:        network,
-		mux:            msmux.NewMultistreamMuxer(),
-		negtimeout:     DefaultNegotiationTimeout,
-		AddrsFactory:   DefaultAddrsFactory,
-		maResolver:     madns.DefaultResolver,
-		eventbus:       eventbus.NewBus(),
-		addrChangeChan: make(chan struct{}, 1),
-		ctx:            hostCtx,
-		ctxCancel:      cancel,
-=======
 		network:                 net,
 		mux:                     msmux.NewMultistreamMuxer(),
 		negtimeout:              DefaultNegotiationTimeout,
@@ -179,7 +163,6 @@
 		ctx:                     hostCtx,
 		ctxCancel:               cancel,
 		disableSignedPeerRecord: opts.DisableSignedPeerRecord,
->>>>>>> a7671efe
 	}
 
 	var err error
@@ -205,20 +188,14 @@
 		return nil, err
 	}
 
-<<<<<<< HEAD
-	cab, ok := peerstore.GetCertifiedAddrBook(network.Peerstore())
-	if !ok {
-		return nil, errors.New("peerstore should also be a certified address book")
-	}
-	h.caBook = cab
-=======
+
 	if !h.disableSignedPeerRecord {
 		cab, ok := peerstore.GetCertifiedAddrBook(net.Peerstore())
 		if !ok {
 			return nil, errors.New("peerstore should also be a certified address book")
 		}
 		h.caBook = cab
->>>>>>> a7671efe
+
 
 		h.signKey = h.Peerstore().PrivKey(h.ID())
 		if h.signKey == nil {
