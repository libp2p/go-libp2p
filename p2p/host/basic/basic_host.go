--- conflicted
+++ resolved
@@ -7,7 +7,6 @@
 	"io"
 	"slices"
 	"sync"
-	"sync/atomic"
 	"time"
 
 	"github.com/libp2p/go-libp2p/core/connmgr"
@@ -89,19 +88,6 @@
 		evtLocalAddrsUpdated     event.Emitter
 	}
 
-<<<<<<< HEAD
-=======
-	addrChangeChan chan struct{}
-
-	addrMu                 sync.RWMutex // protects the following fields
-	updateLocalIPv4Backoff backoff.ExpBackoff
-	updateLocalIPv6Backoff backoff.ExpBackoff
-	filteredInterfaceAddrs []ma.Multiaddr
-	allInterfaceAddrs      []ma.Multiaddr
-
-	relayAddrs atomic.Pointer[[]ma.Multiaddr]
-
->>>>>>> f88beca8
 	disableSignedPeerRecord bool
 	signKey                 crypto.PrivKey
 	caBook                  peerstore.CertifiedAddrBook
@@ -204,13 +190,6 @@
 		disableSignedPeerRecord: opts.DisableSignedPeerRecord,
 	}
 
-<<<<<<< HEAD
-=======
-	var relayAddrs []ma.Multiaddr
-	h.relayAddrs.Store(&relayAddrs)
-	h.updateLocalIpAddr()
-
->>>>>>> f88beca8
 	if h.emitters.evtLocalProtocolsUpdated, err = h.eventbus.Emitter(&event.EvtLocalProtocolsUpdated{}, eventbus.Stateful); err != nil {
 		return nil, err
 	}
@@ -279,7 +258,7 @@
 	}); ok {
 		tfl = s.TransportForListening
 	}
-	h.addressService, err = NewAddressManager(h.eventbus, natmgr, addrFactory, h.Network().ListenAddresses, tfl, h.ids)
+	h.addressService, err = newAddressManager(h.eventbus, natmgr, addrFactory, h.Network().ListenAddresses, tfl, h.ids)
 	if err != nil {
 		return nil, fmt.Errorf("failed to create address service: %w", err)
 	}
@@ -530,42 +509,13 @@
 		}
 	}
 
-<<<<<<< HEAD
-=======
-	addrSub, err := h.EventBus().Subscribe(new(event.EvtAutoRelayAddrsUpdated), eventbus.Name("basic host address loop"))
-	if err != nil {
-		log.Errorf("failed to subscribe to the EvtAutoRelayAddrs: %s", err)
-		return
-	}
-	defer addrSub.Close()
-
-	// periodically schedules an IdentifyPush to update our peers for changes
-	// in our address set (if needed)
-	ticker := time.NewTicker(addrChangeTickrInterval)
-	defer ticker.Stop()
-
->>>>>>> f88beca8
 	for {
 		curr := h.Addrs()
 		emitAddrChange(curr, lastAddrs)
 		lastAddrs = curr
 
 		select {
-<<<<<<< HEAD
 		case <-h.addressService.AddrsUpdated():
-=======
-		case <-ticker.C:
-		case <-h.addrChangeChan:
-		case e := <-addrSub.Out():
-			if evt, ok := e.(event.EvtAutoRelayAddrsUpdated); ok {
-				// Copy to a new slice. Copying to the slice pointed to by relayAddrs
-				// will introduce a race.
-				addrs := slices.Clone(evt.RelayAddrs)
-				h.relayAddrs.Store(&addrs)
-			} else {
-				log.Errorf("received unexpected event: %T %v", e, e)
-			}
->>>>>>> f88beca8
 		case <-h.ctx.Done():
 			return
 		}
@@ -795,23 +745,7 @@
 // When used with AutoRelay, and if the host is not publicly reachable,
 // this will only have host's private, relay, and no public addresses.
 func (h *BasicHost) Addrs() []ma.Multiaddr {
-<<<<<<< HEAD
 	return h.addressService.Addrs()
-=======
-	addrs := h.AllAddrs()
-	// Make a copy. Consumers can modify the slice elements
-	if h.GetAutoNat() != nil && h.GetAutoNat().Status() == network.ReachabilityPrivate {
-		relayAddrsPtr := h.relayAddrs.Load()
-		// Only remove public addresses if we have relay addresses.
-		if relayAddrsPtr != nil && len(*relayAddrsPtr) > 0 {
-			addrs = slices.DeleteFunc(addrs, func(a ma.Multiaddr) bool { return manet.IsPublicAddr(a) })
-			addrs = append(addrs, *relayAddrsPtr...)
-		}
-	}
-	addrs = slices.Clone(h.AddrsFactory(addrs))
-	// Add certhashes for the addresses provided by the user via address factory.
-	return h.addCertHashes(ma.Unique(addrs))
->>>>>>> f88beca8
 }
 
 // NormalizeMultiaddr returns a multiaddr suitable for equality checks.
@@ -888,17 +822,7 @@
 			h.autorelay.Close()
 		}
 
-<<<<<<< HEAD
 		_ = h.emitters.evtLocalProtocolsUpdated.Close()
-=======
-// addCertHashes adds certhashes to the relevant addresses. It modifies `addrs` in place.
-func (h *BasicHost) addCertHashes(addrs []ma.Multiaddr) []ma.Multiaddr {
-	// This is a temporary workaround/hack that fixes #2233. Once we have a
-	// proper address pipeline, rework this. See the issue for more context.
-	type transportForListeninger interface {
-		TransportForListening(a ma.Multiaddr) transport.Transport
-	}
->>>>>>> f88beca8
 
 		if err := h.network.Close(); err != nil {
 			log.Errorf("swarm close failed: %v", err)
@@ -909,28 +833,10 @@
 			h.Peerstore().Close()
 		}
 
-<<<<<<< HEAD
 		h.refCount.Wait()
 
 		if h.Network().ResourceManager() != nil {
 			h.Network().ResourceManager().Close()
-=======
-	for i, addr := range addrs {
-		wtOK, wtN := libp2pwebtransport.IsWebtransportMultiaddr(addr)
-		webrtcOK, webrtcN := libp2pwebrtc.IsWebRTCDirectMultiaddr(addr)
-		if (wtOK && wtN == 0) || (webrtcOK && webrtcN == 0) {
-			t := s.TransportForListening(addr)
-			tpt, ok := t.(addCertHasher)
-			if !ok {
-				continue
-			}
-			addrWithCerthash, added := tpt.AddCertHashes(addr)
-			if !added {
-				log.Debugf("Couldn't add certhashes to multiaddr: %s", addr)
-				continue
-			}
-			addrs[i] = addrWithCerthash
->>>>>>> f88beca8
 		}
 	})
 
