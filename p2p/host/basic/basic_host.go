--- conflicted
+++ resolved
@@ -10,14 +10,14 @@
 	logging "github.com/ipfs/go-log"
 	goprocess "github.com/jbenet/goprocess"
 	goprocessctx "github.com/jbenet/goprocess/context"
-	"github.com/libp2p/go-libp2p-core/protocol"
+	connmgr "github.com/libp2p/go-libp2p-core/connmgr"
 	"github.com/libp2p/go-libp2p-core/host"
-	connmgr "github.com/libp2p/go-libp2p-core/connmgr"
-	inat "github.com/libp2p/go-libp2p-nat"
 	"github.com/libp2p/go-libp2p-core/network"
 	"github.com/libp2p/go-libp2p-core/peer"
+	"github.com/libp2p/go-libp2p-core/protocol"
+	proto "github.com/libp2p/go-libp2p-core/protocol"
+	inat "github.com/libp2p/go-libp2p-nat"
 	pstore "github.com/libp2p/go-libp2p-peerstore"
-	proto "github.com/libp2p/go-libp2p-core/protocol"
 	identify "github.com/libp2p/go-libp2p/p2p/protocol/identify"
 	ping "github.com/libp2p/go-libp2p/p2p/protocol/ping"
 	ma "github.com/multiformats/go-multiaddr"
@@ -117,15 +117,10 @@
 	EnablePing bool
 }
 
-<<<<<<< HEAD
-// NewHost constructs a new *BasicHost and activates it by attaching its stream and connection handlers to the given network.Network.
+// NewHost constructs a new *BasicHost and activates it by attaching its stream and connection handlers to the given inet.Network.
 func NewHost(ctx context.Context, net network.Network, opts *HostOpts) (*BasicHost, error) {
-=======
-// NewHost constructs a new *BasicHost and activates it by attaching its stream and connection handlers to the given inet.Network.
-func NewHost(ctx context.Context, net inet.Network, opts *HostOpts) (*BasicHost, error) {
 	bgctx, cancel := context.WithCancel(ctx)
 
->>>>>>> 6813fdd0
 	h := &BasicHost{
 		network:      net,
 		mux:          msmux.NewMultistreamMuxer(),
@@ -224,18 +219,13 @@
 	return h
 }
 
-<<<<<<< HEAD
-// newConnHandler is the remote-opened conn handler for network.Network
-func (h *BasicHost) newConnHandler(c network.Conn) {
-=======
 // Start starts background tasks in the host
 func (h *BasicHost) Start() {
 	go h.background()
 }
 
 // newConnHandler is the remote-opened conn handler for inet.Network
-func (h *BasicHost) newConnHandler(c inet.Conn) {
->>>>>>> 6813fdd0
+func (h *BasicHost) newConnHandler(c network.Conn) {
 	// Clear protocols on connecting to new peer to avoid issues caused
 	// by misremembering protocols between reconnects
 	h.Peerstore().SetProtocols(c.RemotePeer())
