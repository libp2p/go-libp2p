package autorelay

import (
	"bytes"
	"context"
	"errors"
	"fmt"
	"math/rand"
	"slices"
	"sync"
	"time"

	"golang.org/x/sync/errgroup"

	"github.com/libp2p/go-libp2p/core/event"
	"github.com/libp2p/go-libp2p/core/host"
	"github.com/libp2p/go-libp2p/core/network"
	"github.com/libp2p/go-libp2p/core/peer"
	"github.com/libp2p/go-libp2p/p2p/host/eventbus"
	circuitv2 "github.com/libp2p/go-libp2p/p2p/protocol/circuitv2/client"
	circuitv2_proto "github.com/libp2p/go-libp2p/p2p/protocol/circuitv2/proto"
	"github.com/libp2p/go-libp2p/p2p/protocol/identify"

	ma "github.com/multiformats/go-multiaddr"
)

const protoIDv2 = circuitv2_proto.ProtoIDv2Hop

// Terminology:
// Candidate: Once we connect to a node and it supports relay protocol,
// we call it a candidate, and consider using it as a relay.
//
// Relay: Out of the list candidates, the ones we have a reservation with.
// Currently, we just randomly select a candidate, but we can employ more sophisticated
// selection strategies here (e.g. by facotring in the RTT).

const (
	rsvpRefreshInterval = time.Minute
	rsvpExpirationSlack = 2 * time.Minute

	autorelayTag  = "autorelay"
	maxRelayAddrs = 100
)

type candidate struct {
	added           time.Time
	supportsRelayV2 bool
	ai              peer.AddrInfo
}

// relayFinder is a Host that uses relays for connectivity when a NAT is detected.
type relayFinder struct {
	bootTime time.Time
	host     host.Host

	conf *config

	refCount sync.WaitGroup

	ctxCancel   context.CancelFunc
	ctxCancelMx sync.Mutex

	peerSource PeerSource

	candidateFound             chan struct{} // receives every time we find a new relay candidate
	candidateMx                sync.Mutex
	candidates                 map[peer.ID]*candidate
	backoff                    map[peer.ID]time.Time
	maybeConnectToRelayTrigger chan struct{} // cap: 1
	// Any time _something_ happens that might cause us to need new candidates.
	// This could be
	// * the disconnection of a relay
	// * the failed attempt to obtain a reservation with a current candidate
	// * a candidate is deleted due to its age
	maybeRequestNewCandidates chan struct{} // cap: 1.

	relayReservationUpdated chan struct{}

<<<<<<< HEAD
	relayMx     sync.Mutex
	relays      map[peer.ID]*circuitv2.Reservation
	cachedAddrs []ma.Multiaddr
=======
	relayMx sync.Mutex
	relays  map[peer.ID]*circuitv2.Reservation

	circuitAddrs []ma.Multiaddr
>>>>>>> f88beca8

	// A channel that triggers a run of `runScheduledWork`.
	triggerRunScheduledWork chan struct{}
	metricsTracer           MetricsTracer

	emitter event.Emitter
}

var errAlreadyRunning = errors.New("relayFinder already running")

func newRelayFinder(host host.Host, conf *config) (*relayFinder, error) {
	if conf.peerSource == nil {
		panic("Can not create a new relayFinder. Need a Peer Source fn or a list of static relays. Refer to the documentation around `libp2p.EnableAutoRelay`")
	}

<<<<<<< HEAD
	emitter, err := host.EventBus().Emitter(new(event.EvtAutoRelayAddrs))
=======
	emitter, err := host.EventBus().Emitter(new(event.EvtAutoRelayAddrsUpdated), eventbus.Stateful)
>>>>>>> f88beca8
	if err != nil {
		return nil, err
	}

	return &relayFinder{
		bootTime:                   conf.clock.Now(),
		host:                       host,
		conf:                       conf,
		peerSource:                 conf.peerSource,
		candidates:                 make(map[peer.ID]*candidate),
		backoff:                    make(map[peer.ID]time.Time),
		candidateFound:             make(chan struct{}, 1),
		maybeConnectToRelayTrigger: make(chan struct{}, 1),
		maybeRequestNewCandidates:  make(chan struct{}, 1),
		triggerRunScheduledWork:    make(chan struct{}, 1),
		relays:                     make(map[peer.ID]*circuitv2.Reservation),
		relayReservationUpdated:    make(chan struct{}, 1),
		metricsTracer:              &wrappedMetricsTracer{conf.metricsTracer},
		emitter:                    emitter,
	}, nil
}

type scheduledWorkTimes struct {
	leastFrequentInterval       time.Duration
	nextRefresh                 time.Time
	nextBackoff                 time.Time
	nextOldCandidateCheck       time.Time
	nextAllowedCallToPeerSource time.Time
}

func (rf *relayFinder) cleanupDisconnectedPeers(ctx context.Context) {
	subConnectedness, err := rf.host.EventBus().Subscribe(new(event.EvtPeerConnectednessChanged), eventbus.Name("autorelay (relay finder)"), eventbus.BufSize(32))
	if err != nil {
		log.Error("failed to subscribe to the EvtPeerConnectednessChanged")
		return
	}
	defer subConnectedness.Close()
	for {
		select {
		case <-ctx.Done():
			return
		case ev, ok := <-subConnectedness.Out():
			if !ok {
				return
			}
			evt := ev.(event.EvtPeerConnectednessChanged)
			if evt.Connectedness != network.NotConnected {
				continue
			}
			push := false

			rf.relayMx.Lock()
			if rf.usingRelay(evt.Peer) { // we were disconnected from a relay
				log.Debugw("disconnected from relay", "id", evt.Peer)
				delete(rf.relays, evt.Peer)
				rf.notifyMaybeConnectToRelay()
				rf.notifyMaybeNeedNewCandidates()
				push = true
			}
			rf.relayMx.Unlock()

			if push {
				rf.notifyRelayReservationUpdated()
				rf.metricsTracer.ReservationEnded(1)
			}
		}
	}
}

func (rf *relayFinder) background(ctx context.Context) {
	peerSourceRateLimiter := make(chan struct{}, 1)
	rf.refCount.Add(1)
	go func() {
		defer rf.refCount.Done()
		rf.findNodes(ctx, peerSourceRateLimiter)
	}()

	rf.refCount.Add(1)
	go func() {
		defer rf.refCount.Done()
		rf.handleNewCandidates(ctx)
	}()

	now := rf.conf.clock.Now()
	bootDelayTimer := rf.conf.clock.InstantTimer(now.Add(rf.conf.bootDelay))
	defer bootDelayTimer.Stop()

	// This is the least frequent event. It's our fallback timer if we don't have any other work to do.
	leastFrequentInterval := rf.conf.minInterval
	// Check if leastFrequentInterval is 0 to avoid busy looping
	if rf.conf.backoff > leastFrequentInterval || leastFrequentInterval == 0 {
		leastFrequentInterval = rf.conf.backoff
	}
	if rf.conf.maxCandidateAge > leastFrequentInterval || leastFrequentInterval == 0 {
		leastFrequentInterval = rf.conf.maxCandidateAge
	}
	if rsvpRefreshInterval > leastFrequentInterval || leastFrequentInterval == 0 {
		leastFrequentInterval = rsvpRefreshInterval
	}

	scheduledWork := &scheduledWorkTimes{
		leastFrequentInterval:       leastFrequentInterval,
		nextRefresh:                 now.Add(rsvpRefreshInterval),
		nextBackoff:                 now.Add(rf.conf.backoff),
		nextOldCandidateCheck:       now.Add(rf.conf.maxCandidateAge),
		nextAllowedCallToPeerSource: now.Add(-time.Second), // allow immediately
	}

	workTimer := rf.conf.clock.InstantTimer(rf.runScheduledWork(ctx, now, scheduledWork, peerSourceRateLimiter))
	defer workTimer.Stop()

	go rf.cleanupDisconnectedPeers(ctx)

	// update addrs on starting the relay finder.
	rf.updateAddrs()
	for {
		select {
		case <-rf.candidateFound:
			rf.notifyMaybeConnectToRelay()
		case <-bootDelayTimer.Ch():
			rf.notifyMaybeConnectToRelay()
		case <-rf.relayReservationUpdated:
			rf.updateAddrs()
		case now := <-workTimer.Ch():
			// Note: `now` is not guaranteed to be the current time. It's the time
			// that the timer was fired. This is okay because we'll schedule
			// future work at a specific time.
			nextTime := rf.runScheduledWork(ctx, now, scheduledWork, peerSourceRateLimiter)
			workTimer.Reset(nextTime)
		case <-rf.triggerRunScheduledWork:
			// Ignore the next time because we aren't scheduling any future work here
			_ = rf.runScheduledWork(ctx, rf.conf.clock.Now(), scheduledWork, peerSourceRateLimiter)
		case <-ctx.Done():
			return
		}
	}
}

<<<<<<< HEAD
func (rf *relayFinder) clearCachedAddrsAndSignalAddressChange() {
	rf.relayMx.Lock()
	oldAddrs := rf.cachedAddrs
	rf.cachedAddrs = rf.relayAddrsUnlocked()
	newAddrs := rf.cachedAddrs
	rf.relayMx.Unlock()

	rf.metricsTracer.RelayAddressCount(len(rf.cachedAddrs))
	if haveAddrsDiff(newAddrs, oldAddrs) {
		log.Debug("relay addresses updated")
		rf.metricsTracer.RelayAddressUpdated()
		rf.emitter.Emit(event.EvtAutoRelayAddrs{RelayAddrs: newAddrs})
	}
}

// RelayAddrs returns the node's relay addresses
func (rf *relayFinder) RelayAddrs() []ma.Multiaddr {
	rf.relayMx.Lock()
	defer rf.relayMx.Unlock()
	return rf.cachedAddrs
=======
func (rf *relayFinder) updateAddrs() {
	oldAddrs := rf.circuitAddrs
	rf.circuitAddrs = rf.getCircuitAddrs()

	if areSortedAddrsDifferent(rf.circuitAddrs, oldAddrs) {
		log.Debug("relay addresses updated", rf.circuitAddrs)
		rf.metricsTracer.RelayAddressUpdated()
		rf.metricsTracer.RelayAddressCount(len(rf.circuitAddrs))
		if err := rf.emitter.Emit(event.EvtAutoRelayAddrsUpdated{RelayAddrs: slices.Clone(rf.circuitAddrs)}); err != nil {
			log.Error("failed to emit event.EvtAutoRelayAddrs with RelayAddrs", rf.circuitAddrs, err)
		}
	}
}

// This function returns the p2p-circuit addrs for the host.
// The returned addresses are of the form <relay's-addr>/p2p/<relay's-id>/p2p-circuit.
func (rf *relayFinder) getCircuitAddrs() []ma.Multiaddr {
	raddrs := make([]ma.Multiaddr, 0, 4*len(rf.relays)+4)
	for p := range rf.relays {
		addrs := cleanupAddressSet(rf.host.Peerstore().Addrs(p))
		circuit := ma.StringCast(fmt.Sprintf("/p2p/%s/p2p-circuit", p))
		for _, addr := range addrs {
			pub := addr.Encapsulate(circuit)
			raddrs = append(raddrs, pub)
		}
	}

	// Sort the addresses. We depend on this order for checking diffs to send address update events.
	slices.SortStableFunc(raddrs, func(a, b ma.Multiaddr) int { return bytes.Compare(a.Bytes(), b.Bytes()) })
	if len(raddrs) > maxRelayAddrs {
		raddrs = raddrs[:maxRelayAddrs]
	}
	return raddrs
>>>>>>> f88beca8
}

func (rf *relayFinder) runScheduledWork(ctx context.Context, now time.Time, scheduledWork *scheduledWorkTimes, peerSourceRateLimiter chan<- struct{}) time.Time {
	nextTime := now.Add(scheduledWork.leastFrequentInterval)

	if now.After(scheduledWork.nextRefresh) {
		scheduledWork.nextRefresh = now.Add(rsvpRefreshInterval)
		if rf.refreshReservations(ctx, now) {
			rf.notifyRelayReservationUpdated()
		}
	}

	if now.After(scheduledWork.nextBackoff) {
		scheduledWork.nextBackoff = rf.clearBackoff(now)
	}

	if now.After(scheduledWork.nextOldCandidateCheck) {
		scheduledWork.nextOldCandidateCheck = rf.clearOldCandidates(now)
	}

	if now.After(scheduledWork.nextAllowedCallToPeerSource) {
		select {
		case peerSourceRateLimiter <- struct{}{}:
			scheduledWork.nextAllowedCallToPeerSource = now.Add(rf.conf.minInterval)
			if scheduledWork.nextAllowedCallToPeerSource.Before(nextTime) {
				nextTime = scheduledWork.nextAllowedCallToPeerSource
			}
		default:
		}
	} else {
		// We still need to schedule this work if it's sooner than nextTime
		if scheduledWork.nextAllowedCallToPeerSource.Before(nextTime) {
			nextTime = scheduledWork.nextAllowedCallToPeerSource
		}
	}

	// Find the next time we need to run scheduled work.
	if scheduledWork.nextRefresh.Before(nextTime) {
		nextTime = scheduledWork.nextRefresh
	}
	if scheduledWork.nextBackoff.Before(nextTime) {
		nextTime = scheduledWork.nextBackoff
	}
	if scheduledWork.nextOldCandidateCheck.Before(nextTime) {
		nextTime = scheduledWork.nextOldCandidateCheck
	}
	if nextTime.Equal(now) {
		// Only happens in CI with a mock clock
		nextTime = nextTime.Add(1) // avoids an infinite loop
	}

	rf.metricsTracer.ScheduledWorkUpdated(scheduledWork)

	return nextTime
}

// clearOldCandidates clears old candidates from the map. Returns the next time
// to run this function.
func (rf *relayFinder) clearOldCandidates(now time.Time) time.Time {
	// If we don't have any candidates, we should run this again in rf.conf.maxCandidateAge.
	nextTime := now.Add(rf.conf.maxCandidateAge)

	var deleted bool
	rf.candidateMx.Lock()
	defer rf.candidateMx.Unlock()
	for id, cand := range rf.candidates {
		expiry := cand.added.Add(rf.conf.maxCandidateAge)
		if expiry.After(now) {
			if expiry.Before(nextTime) {
				nextTime = expiry
			}
		} else {
			log.Debugw("deleting candidate due to age", "id", id)
			deleted = true
			rf.removeCandidate(id)
		}
	}
	if deleted {
		rf.notifyMaybeNeedNewCandidates()
	}

	return nextTime
}

// clearBackoff clears old backoff entries from the map. Returns the next time
// to run this function.
func (rf *relayFinder) clearBackoff(now time.Time) time.Time {
	nextTime := now.Add(rf.conf.backoff)

	rf.candidateMx.Lock()
	defer rf.candidateMx.Unlock()
	for id, t := range rf.backoff {
		expiry := t.Add(rf.conf.backoff)
		if expiry.After(now) {
			if expiry.Before(nextTime) {
				nextTime = expiry
			}
		} else {
			log.Debugw("removing backoff for node", "id", id)
			delete(rf.backoff, id)
		}
	}

	return nextTime
}

// findNodes accepts nodes from the channel and tests if they support relaying.
// It is run on both public and private nodes.
// It garbage collects old entries, so that nodes doesn't overflow.
// This makes sure that as soon as we need to find relay candidates, we have them available.
// peerSourceRateLimiter is used to limit how often we call the peer source.
func (rf *relayFinder) findNodes(ctx context.Context, peerSourceRateLimiter <-chan struct{}) {
	var peerChan <-chan peer.AddrInfo
	var wg sync.WaitGroup
	for {
		rf.candidateMx.Lock()
		numCandidates := len(rf.candidates)
		rf.candidateMx.Unlock()

		if peerChan == nil && numCandidates < rf.conf.minCandidates {
			rf.metricsTracer.CandidateLoopState(peerSourceRateLimited)

			select {
			case <-peerSourceRateLimiter:
				peerChan = rf.peerSource(ctx, rf.conf.maxCandidates)
				select {
				case rf.triggerRunScheduledWork <- struct{}{}:
				default:
				}
			case <-ctx.Done():
				return
			}
		}

		if peerChan == nil {
			rf.metricsTracer.CandidateLoopState(waitingForTrigger)
		} else {
			rf.metricsTracer.CandidateLoopState(waitingOnPeerChan)
		}

		select {
		case <-rf.maybeRequestNewCandidates:
			continue
		case pi, ok := <-peerChan:
			if !ok {
				wg.Wait()
				peerChan = nil
				continue
			}
			log.Debugw("found node", "id", pi.ID)
			rf.candidateMx.Lock()
			numCandidates := len(rf.candidates)
			backoffStart, isOnBackoff := rf.backoff[pi.ID]
			rf.candidateMx.Unlock()
			if isOnBackoff {
				log.Debugw("skipping node that we recently failed to obtain a reservation with", "id", pi.ID, "last attempt", rf.conf.clock.Since(backoffStart))
				continue
			}
			if numCandidates >= rf.conf.maxCandidates {
				log.Debugw("skipping node. Already have enough candidates", "id", pi.ID, "num", numCandidates, "max", rf.conf.maxCandidates)
				continue
			}
			rf.refCount.Add(1)
			wg.Add(1)
			go func() {
				defer rf.refCount.Done()
				defer wg.Done()
				if added := rf.handleNewNode(ctx, pi); added {
					rf.notifyNewCandidate()
				}
			}()
		case <-ctx.Done():
			rf.metricsTracer.CandidateLoopState(stopped)
			return
		}
	}
}

func (rf *relayFinder) notifyMaybeConnectToRelay() {
	select {
	case rf.maybeConnectToRelayTrigger <- struct{}{}:
	default:
	}
}

func (rf *relayFinder) notifyMaybeNeedNewCandidates() {
	select {
	case rf.maybeRequestNewCandidates <- struct{}{}:
	default:
	}
}

func (rf *relayFinder) notifyNewCandidate() {
	select {
	case rf.candidateFound <- struct{}{}:
	default:
	}
}

func (rf *relayFinder) notifyRelayReservationUpdated() {
	select {
	case rf.relayReservationUpdated <- struct{}{}:
	default:
	}
}

// handleNewNode tests if a peer supports circuit v2.
// This method is only run on private nodes.
// If a peer does, it is added to the candidates map.
// Note that just supporting the protocol doesn't guarantee that we can also obtain a reservation.
func (rf *relayFinder) handleNewNode(ctx context.Context, pi peer.AddrInfo) (added bool) {
	rf.relayMx.Lock()
	relayInUse := rf.usingRelay(pi.ID)
	rf.relayMx.Unlock()
	if relayInUse {
		return false
	}

	ctx, cancel := context.WithTimeout(ctx, 20*time.Second)
	defer cancel()
	supportsV2, err := rf.tryNode(ctx, pi)
	if err != nil {
		log.Debugf("node %s not accepted as a candidate: %s", pi.ID, err)
		if err == errProtocolNotSupported {
			rf.metricsTracer.CandidateChecked(false)
		}
		return false
	}
	rf.metricsTracer.CandidateChecked(true)

	rf.candidateMx.Lock()
	if len(rf.candidates) > rf.conf.maxCandidates {
		rf.candidateMx.Unlock()
		return false
	}
	log.Debugw("node supports relay protocol", "peer", pi.ID, "supports circuit v2", supportsV2)
	rf.addCandidate(&candidate{
		added:           rf.conf.clock.Now(),
		ai:              pi,
		supportsRelayV2: supportsV2,
	})
	rf.candidateMx.Unlock()
	return true
}

var errProtocolNotSupported = errors.New("doesn't speak circuit v2")

// tryNode checks if a peer actually supports either circuit v2.
// It does not modify any internal state.
func (rf *relayFinder) tryNode(ctx context.Context, pi peer.AddrInfo) (supportsRelayV2 bool, err error) {
	if err := rf.host.Connect(ctx, pi); err != nil {
		return false, fmt.Errorf("error connecting to relay %s: %w", pi.ID, err)
	}

	conns := rf.host.Network().ConnsToPeer(pi.ID)
	for _, conn := range conns {
		if isRelayAddr(conn.RemoteMultiaddr()) {
			return false, errors.New("not a public node")
		}
	}

	// wait for identify to complete in at least one conn so that we can check the supported protocols
	hi, ok := rf.host.(interface{ IDService() identify.IDService })
	if !ok {
		// if we don't have identify, assume the peer supports relay.
		return true, nil
	}
	ready := make(chan struct{}, 1)
	for _, conn := range conns {
		go func(conn network.Conn) {
			select {
			case <-hi.IDService().IdentifyWait(conn):
				select {
				case ready <- struct{}{}:
				default:
				}
			case <-ctx.Done():
			}
		}(conn)
	}

	select {
	case <-ready:
	case <-ctx.Done():
		return false, ctx.Err()
	}

	protos, err := rf.host.Peerstore().SupportsProtocols(pi.ID, protoIDv2)
	if err != nil {
		return false, fmt.Errorf("error checking relay protocol support for peer %s: %w", pi.ID, err)
	}
	if len(protos) == 0 {
		return false, errProtocolNotSupported
	}
	return true, nil
}

// When a new node that could be a relay is found, we receive a notification on the maybeConnectToRelayTrigger chan.
// This function makes sure that we only run one instance of maybeConnectToRelay at once, and buffers
// exactly one more trigger event to run maybeConnectToRelay.
func (rf *relayFinder) handleNewCandidates(ctx context.Context) {
	for {
		select {
		case <-ctx.Done():
			return
		case <-rf.maybeConnectToRelayTrigger:
			rf.maybeConnectToRelay(ctx)
		}
	}
}

func (rf *relayFinder) maybeConnectToRelay(ctx context.Context) {
	rf.relayMx.Lock()
	numRelays := len(rf.relays)
	rf.relayMx.Unlock()
	// We're already connected to our desired number of relays. Nothing to do here.
	if numRelays == rf.conf.desiredRelays {
		return
	}

	rf.candidateMx.Lock()
	if len(rf.relays) == 0 && len(rf.candidates) < rf.conf.minCandidates && rf.conf.clock.Since(rf.bootTime) < rf.conf.bootDelay {
		// During the startup phase, we don't want to connect to the first candidate that we find.
		// Instead, we wait until we've found at least minCandidates, and then select the best of those.
		// However, if that takes too long (longer than bootDelay), we still go ahead.
		rf.candidateMx.Unlock()
		return
	}
	if len(rf.candidates) == 0 {
		rf.candidateMx.Unlock()
		return
	}
	candidates := rf.selectCandidates()
	rf.candidateMx.Unlock()

	// We now iterate over the candidates, attempting (sequentially) to get reservations with them, until
	// we reach the desired number of relays.
	for _, cand := range candidates {
		id := cand.ai.ID
		rf.relayMx.Lock()
		usingRelay := rf.usingRelay(id)
		rf.relayMx.Unlock()
		if usingRelay {
			rf.candidateMx.Lock()
			rf.removeCandidate(id)
			rf.candidateMx.Unlock()
			rf.notifyMaybeNeedNewCandidates()
			continue
		}
		rsvp, err := rf.connectToRelay(ctx, cand)
		if err != nil {
			log.Debugw("failed to connect to relay", "peer", id, "error", err)
			rf.notifyMaybeNeedNewCandidates()
			rf.metricsTracer.ReservationRequestFinished(false, err)
			continue
		}
		log.Debugw("adding new relay", "id", id)
		rf.relayMx.Lock()
		rf.relays[id] = rsvp
		numRelays := len(rf.relays)
		rf.relayMx.Unlock()
		rf.notifyMaybeNeedNewCandidates()

		rf.host.ConnManager().Protect(id, autorelayTag) // protect the connection

		rf.notifyRelayReservationUpdated()

		rf.metricsTracer.ReservationRequestFinished(false, nil)

		if numRelays >= rf.conf.desiredRelays {
			break
		}
	}
}

func (rf *relayFinder) connectToRelay(ctx context.Context, cand *candidate) (*circuitv2.Reservation, error) {
	id := cand.ai.ID

	ctx, cancel := context.WithTimeout(ctx, 10*time.Second)
	defer cancel()

	var rsvp *circuitv2.Reservation

	// make sure we're still connected.
	if rf.host.Network().Connectedness(id) != network.Connected {
		if err := rf.host.Connect(ctx, cand.ai); err != nil {
			rf.candidateMx.Lock()
			rf.removeCandidate(cand.ai.ID)
			rf.candidateMx.Unlock()
			return nil, fmt.Errorf("failed to connect: %w", err)
		}
	}

	rf.candidateMx.Lock()
	rf.backoff[id] = rf.conf.clock.Now()
	rf.candidateMx.Unlock()
	var err error
	if cand.supportsRelayV2 {
		rsvp, err = circuitv2.Reserve(ctx, rf.host, cand.ai)
		if err != nil {
			err = fmt.Errorf("failed to reserve slot: %w", err)
		}
	}
	rf.candidateMx.Lock()
	rf.removeCandidate(id)
	rf.candidateMx.Unlock()
	return rsvp, err
}

func (rf *relayFinder) refreshReservations(ctx context.Context, now time.Time) bool {
	rf.relayMx.Lock()

	// find reservations about to expire and refresh them in parallel
	g := new(errgroup.Group)
	for p, rsvp := range rf.relays {
		if now.Add(rsvpExpirationSlack).Before(rsvp.Expiration) {
			continue
		}

		p := p
		g.Go(func() error {
			err := rf.refreshRelayReservation(ctx, p)
			rf.metricsTracer.ReservationRequestFinished(true, err)
			return err
		})
	}
	rf.relayMx.Unlock()

	err := g.Wait()
	return err != nil
}

func (rf *relayFinder) refreshRelayReservation(ctx context.Context, p peer.ID) error {
	rsvp, err := circuitv2.Reserve(ctx, rf.host, peer.AddrInfo{ID: p})

	rf.relayMx.Lock()
	if err != nil {
		log.Debugw("failed to refresh relay slot reservation", "relay", p, "error", err)
		_, exists := rf.relays[p]
		delete(rf.relays, p)
		// unprotect the connection
		rf.host.ConnManager().Unprotect(p, autorelayTag)
		rf.relayMx.Unlock()
		if exists {
			rf.metricsTracer.ReservationEnded(1)
		}
		return err
	}

	log.Debugw("refreshed relay slot reservation", "relay", p)
	rf.relays[p] = rsvp
	rf.relayMx.Unlock()
	return nil
}

// usingRelay returns if we're currently using the given relay.
func (rf *relayFinder) usingRelay(p peer.ID) bool {
	_, ok := rf.relays[p]
	return ok
}

// addCandidates adds a candidate to the candidates set. Assumes caller holds candidateMx mutex
func (rf *relayFinder) addCandidate(cand *candidate) {
	_, exists := rf.candidates[cand.ai.ID]
	rf.candidates[cand.ai.ID] = cand
	if !exists {
		rf.metricsTracer.CandidateAdded(1)
	}
}

func (rf *relayFinder) removeCandidate(id peer.ID) {
	_, exists := rf.candidates[id]
	if exists {
		delete(rf.candidates, id)
		rf.metricsTracer.CandidateRemoved(1)
	}
}

// selectCandidates returns an ordered slice of relay candidates.
// Callers should attempt to obtain reservations with the candidates in this order.
func (rf *relayFinder) selectCandidates() []*candidate {
	now := rf.conf.clock.Now()
	candidates := make([]*candidate, 0, len(rf.candidates))
	for _, cand := range rf.candidates {
		if cand.added.Add(rf.conf.maxCandidateAge).After(now) {
			candidates = append(candidates, cand)
		}
	}

	// TODO: better relay selection strategy; this just selects random relays,
	// but we should probably use ping latency as the selection metric
	rand.Shuffle(len(candidates), func(i, j int) {
		candidates[i], candidates[j] = candidates[j], candidates[i]
	})
	return candidates
}

<<<<<<< HEAD
// This function computes the relay addrs when our status is private.
// The returned addresses are of the for <relay-addr>/p2p/relay-id/p2p-circuit.
//
// caller must hold the relay lock
func (rf *relayFinder) relayAddrsUnlocked() []ma.Multiaddr {
	raddrs := make([]ma.Multiaddr, 0, 4*len(rf.relays)+4)

	relayAddrCnt := 0
	for p := range rf.relays {
		addrs := cleanupAddressSet(rf.host.Peerstore().Addrs(p))
		relayAddrCnt += len(addrs)
		circuit := ma.StringCast(fmt.Sprintf("/p2p/%s/p2p-circuit", p))
		for _, addr := range addrs {
			pub := addr.Encapsulate(circuit)
			raddrs = append(raddrs, pub)
		}
	}
	if relayAddrCnt > 100 {
		slices.SortStableFunc(raddrs, func(a, b ma.Multiaddr) int { return bytes.Compare(a.Bytes(), b.Bytes()) })
		raddrs = raddrs[:100]
	}
	return raddrs
}

=======
>>>>>>> f88beca8
func (rf *relayFinder) Start() error {
	rf.ctxCancelMx.Lock()
	defer rf.ctxCancelMx.Unlock()
	if rf.ctxCancel != nil {
		return errAlreadyRunning
	}
	log.Debug("starting relay finder")

	rf.initMetrics()

	ctx, cancel := context.WithCancel(context.Background())
	rf.ctxCancel = cancel
	rf.refCount.Add(1)
	go func() {
		defer rf.refCount.Done()
		rf.background(ctx)
	}()
	return nil
}

func (rf *relayFinder) Stop() error {
	rf.ctxCancelMx.Lock()
	defer rf.ctxCancelMx.Unlock()
	log.Debug("stopping relay finder")
	if rf.ctxCancel != nil {
		rf.ctxCancel()
	}
	rf.refCount.Wait()
	rf.ctxCancel = nil

	rf.resetMetrics()
	return nil
}

func (rf *relayFinder) initMetrics() {
	rf.metricsTracer.DesiredReservations(rf.conf.desiredRelays)

	rf.relayMx.Lock()
	rf.metricsTracer.ReservationOpened(len(rf.relays))
	rf.relayMx.Unlock()

	rf.candidateMx.Lock()
	rf.metricsTracer.CandidateAdded(len(rf.candidates))
	rf.candidateMx.Unlock()
}

func (rf *relayFinder) resetMetrics() {
	rf.relayMx.Lock()
	rf.metricsTracer.ReservationEnded(len(rf.relays))
	rf.relayMx.Unlock()

	rf.candidateMx.Lock()
	rf.metricsTracer.CandidateRemoved(len(rf.candidates))
	rf.candidateMx.Unlock()

	rf.metricsTracer.RelayAddressCount(0)
	rf.metricsTracer.ScheduledWorkUpdated(&scheduledWorkTimes{})
}

<<<<<<< HEAD
func haveAddrsDiff(a, b []ma.Multiaddr) bool {
	if len(a) != len(b) {
		return true
	}
	for _, aa := range a {
		found := false
		for _, bb := range b {
			if aa.Equal(bb) {
				found = true
				break
			}
		}
		if !found {
			return true
		}
	}
	for _, bb := range b {
		found := false
		for _, aa := range a {
			if aa.Equal(bb) {
				found = true
				break
			}
		}
		if !found {
=======
func areSortedAddrsDifferent(a, b []ma.Multiaddr) bool {
	if len(a) != len(b) {
		return true
	}
	for i, aa := range a {
		if !aa.Equal(b[i]) {
>>>>>>> f88beca8
			return true
		}
	}
	return false
}<|MERGE_RESOLUTION|>--- conflicted
+++ resolved
@@ -76,16 +76,10 @@
 
 	relayReservationUpdated chan struct{}
 
-<<<<<<< HEAD
-	relayMx     sync.Mutex
-	relays      map[peer.ID]*circuitv2.Reservation
-	cachedAddrs []ma.Multiaddr
-=======
 	relayMx sync.Mutex
 	relays  map[peer.ID]*circuitv2.Reservation
 
 	circuitAddrs []ma.Multiaddr
->>>>>>> f88beca8
 
 	// A channel that triggers a run of `runScheduledWork`.
 	triggerRunScheduledWork chan struct{}
@@ -101,11 +95,7 @@
 		panic("Can not create a new relayFinder. Need a Peer Source fn or a list of static relays. Refer to the documentation around `libp2p.EnableAutoRelay`")
 	}
 
-<<<<<<< HEAD
-	emitter, err := host.EventBus().Emitter(new(event.EvtAutoRelayAddrs))
-=======
 	emitter, err := host.EventBus().Emitter(new(event.EvtAutoRelayAddrsUpdated), eventbus.Stateful)
->>>>>>> f88beca8
 	if err != nil {
 		return nil, err
 	}
@@ -244,28 +234,6 @@
 	}
 }
 
-<<<<<<< HEAD
-func (rf *relayFinder) clearCachedAddrsAndSignalAddressChange() {
-	rf.relayMx.Lock()
-	oldAddrs := rf.cachedAddrs
-	rf.cachedAddrs = rf.relayAddrsUnlocked()
-	newAddrs := rf.cachedAddrs
-	rf.relayMx.Unlock()
-
-	rf.metricsTracer.RelayAddressCount(len(rf.cachedAddrs))
-	if haveAddrsDiff(newAddrs, oldAddrs) {
-		log.Debug("relay addresses updated")
-		rf.metricsTracer.RelayAddressUpdated()
-		rf.emitter.Emit(event.EvtAutoRelayAddrs{RelayAddrs: newAddrs})
-	}
-}
-
-// RelayAddrs returns the node's relay addresses
-func (rf *relayFinder) RelayAddrs() []ma.Multiaddr {
-	rf.relayMx.Lock()
-	defer rf.relayMx.Unlock()
-	return rf.cachedAddrs
-=======
 func (rf *relayFinder) updateAddrs() {
 	oldAddrs := rf.circuitAddrs
 	rf.circuitAddrs = rf.getCircuitAddrs()
@@ -299,7 +267,6 @@
 		raddrs = raddrs[:maxRelayAddrs]
 	}
 	return raddrs
->>>>>>> f88beca8
 }
 
 func (rf *relayFinder) runScheduledWork(ctx context.Context, now time.Time, scheduledWork *scheduledWorkTimes, peerSourceRateLimiter chan<- struct{}) time.Time {
@@ -797,33 +764,6 @@
 	return candidates
 }
 
-<<<<<<< HEAD
-// This function computes the relay addrs when our status is private.
-// The returned addresses are of the for <relay-addr>/p2p/relay-id/p2p-circuit.
-//
-// caller must hold the relay lock
-func (rf *relayFinder) relayAddrsUnlocked() []ma.Multiaddr {
-	raddrs := make([]ma.Multiaddr, 0, 4*len(rf.relays)+4)
-
-	relayAddrCnt := 0
-	for p := range rf.relays {
-		addrs := cleanupAddressSet(rf.host.Peerstore().Addrs(p))
-		relayAddrCnt += len(addrs)
-		circuit := ma.StringCast(fmt.Sprintf("/p2p/%s/p2p-circuit", p))
-		for _, addr := range addrs {
-			pub := addr.Encapsulate(circuit)
-			raddrs = append(raddrs, pub)
-		}
-	}
-	if relayAddrCnt > 100 {
-		slices.SortStableFunc(raddrs, func(a, b ma.Multiaddr) int { return bytes.Compare(a.Bytes(), b.Bytes()) })
-		raddrs = raddrs[:100]
-	}
-	return raddrs
-}
-
-=======
->>>>>>> f88beca8
 func (rf *relayFinder) Start() error {
 	rf.ctxCancelMx.Lock()
 	defer rf.ctxCancelMx.Unlock()
@@ -883,40 +823,12 @@
 	rf.metricsTracer.ScheduledWorkUpdated(&scheduledWorkTimes{})
 }
 
-<<<<<<< HEAD
-func haveAddrsDiff(a, b []ma.Multiaddr) bool {
-	if len(a) != len(b) {
-		return true
-	}
-	for _, aa := range a {
-		found := false
-		for _, bb := range b {
-			if aa.Equal(bb) {
-				found = true
-				break
-			}
-		}
-		if !found {
-			return true
-		}
-	}
-	for _, bb := range b {
-		found := false
-		for _, aa := range a {
-			if aa.Equal(bb) {
-				found = true
-				break
-			}
-		}
-		if !found {
-=======
 func areSortedAddrsDifferent(a, b []ma.Multiaddr) bool {
 	if len(a) != len(b) {
 		return true
 	}
 	for i, aa := range a {
 		if !aa.Equal(b[i]) {
->>>>>>> f88beca8
 			return true
 		}
 	}
