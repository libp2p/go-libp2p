package autonatv2

import (
	"context"
	"errors"
	"fmt"
	"io"
	"os"
	"runtime/debug"
	"sync"
	"time"

	pool "github.com/libp2p/go-buffer-pool"
	"github.com/libp2p/go-libp2p/core/host"
	"github.com/libp2p/go-libp2p/core/network"
	"github.com/libp2p/go-libp2p/core/peer"
	"github.com/libp2p/go-libp2p/core/peerstore"
	"github.com/libp2p/go-libp2p/p2p/protocol/autonatv2/pb"
	"github.com/libp2p/go-msgio/pbio"

	"math/rand"

	ma "github.com/multiformats/go-multiaddr"
	manet "github.com/multiformats/go-multiaddr/net"
)

var (
	errResourceLimitExceeded = errors.New("resource limit exceeded")
	errBadRequest            = errors.New("bad request")
	errDialDataRefused       = errors.New("dial data refused")
)

type dataRequestPolicyFunc = func(observedAddr, dialAddr ma.Multiaddr) bool

type EventDialRequestCompleted struct {
	Error            error
	ResponseStatus   pb.DialResponse_ResponseStatus
	DialStatus       pb.DialStatus
	DialDataRequired bool
	DialedAddr       ma.Multiaddr
}

// server implements the AutoNATv2 server.
// It can ask client to provide dial data before attempting the requested dial.
// It rate limits requests on a global level, per peer level and on whether the request requires dial data.
type server struct {
	host       host.Host
	dialerHost host.Host
	limiter    *rateLimiter

	// dialDataRequestPolicy is used to determine whether dialing the address requires receiving
	// dial data. It is set to amplification attack prevention by default.
	dialDataRequestPolicy                dataRequestPolicyFunc
	amplificatonAttackPreventionDialWait time.Duration
	metricsTracer                        MetricsTracer

	// for tests
	now               func() time.Time
	allowPrivateAddrs bool
}

func newServer(dialer host.Host, s *autoNATSettings) *server {
	return &server{
		dialerHost:                           dialer,
		dialDataRequestPolicy:                s.dataRequestPolicy,
		amplificatonAttackPreventionDialWait: s.amplificatonAttackPreventionDialWait,
		allowPrivateAddrs:                    s.allowPrivateAddrs,
		limiter: &rateLimiter{
			RPM:                          s.serverRPM,
			PerPeerRPM:                   s.serverPerPeerRPM,
			DialDataRPM:                  s.serverDialDataRPM,
			MaxConcurrentRequestsPerPeer: s.maxConcurrentRequestsPerPeer,
			now:                          s.now,
		},
		now:           s.now,
		metricsTracer: s.metricsTracer,
	}
}

// Enable attaches the stream handler to the host.
func (as *server) Start(h host.Host) {
	as.host = h
	as.host.SetStreamHandler(DialProtocol, as.handleDialRequest)
}

func (as *server) Close() {
	as.host.RemoveStreamHandler(DialProtocol)
	as.dialerHost.Close()
	as.limiter.Close()
}

// handleDialRequest is the dial-request protocol stream handler
func (as *server) handleDialRequest(s network.Stream) {
	defer func() {
		if rerr := recover(); rerr != nil {
			fmt.Fprintf(os.Stderr, "caught panic: %s\n%s\n", rerr, debug.Stack())
			s.Reset()
		}
	}()

	log.Debugf("received dial-request from: %s, addr: %s", s.Conn().RemotePeer(), s.Conn().RemoteMultiaddr())
	evt := as.serveDialRequest(s)
	log.Debugf("completed dial-request from %s, response status: %s, dial status: %s, err: %s",
		s.Conn().RemotePeer(), evt.ResponseStatus, evt.DialStatus, evt.Error)
	if as.metricsTracer != nil {
		as.metricsTracer.CompletedRequest(evt)
	}
}

func (as *server) serveDialRequest(s network.Stream) EventDialRequestCompleted {
	if err := s.Scope().SetService(ServiceName); err != nil {
		s.Reset()
		log.Debugf("failed to attach stream to %s service: %w", ServiceName, err)
		return EventDialRequestCompleted{
			Error: errors.New("failed to attach stream to autonat-v2"),
		}
	}

	if err := s.Scope().ReserveMemory(maxMsgSize, network.ReservationPriorityAlways); err != nil {
		s.Reset()
		log.Debugf("failed to reserve memory for stream %s: %w", DialProtocol, err)
		return EventDialRequestCompleted{Error: errResourceLimitExceeded}
	}
	defer s.Scope().ReleaseMemory(maxMsgSize)

	deadline := as.now().Add(streamTimeout)
	ctx, cancel := context.WithDeadline(context.Background(), deadline)
	defer cancel()
	s.SetDeadline(as.now().Add(streamTimeout))
	defer s.Close()

	p := s.Conn().RemotePeer()

	var msg pb.Message
	w := pbio.NewDelimitedWriter(s)
	// Check for rate limit before parsing the request
	if !as.limiter.Accept(p) {
		msg = pb.Message{
			Msg: &pb.Message_DialResponse{
				DialResponse: &pb.DialResponse{
					Status: pb.DialResponse_E_REQUEST_REJECTED,
				},
			},
		}
		if err := w.WriteMsg(&msg); err != nil {
			s.Reset()
			log.Debugf("failed to write request rejected response to %s: %s", p, err)
			return EventDialRequestCompleted{
				ResponseStatus: pb.DialResponse_E_REQUEST_REJECTED,
				Error:          fmt.Errorf("write failed: %w", err),
			}
		}
		log.Debugf("rejected request from %s: rate limit exceeded", p)
		return EventDialRequestCompleted{ResponseStatus: pb.DialResponse_E_REQUEST_REJECTED}
	}
	defer as.limiter.CompleteRequest(p)

	r := pbio.NewDelimitedReader(s, maxMsgSize)
	if err := r.ReadMsg(&msg); err != nil {
		s.Reset()
		log.Debugf("failed to read request from %s: %s", p, err)
		return EventDialRequestCompleted{Error: fmt.Errorf("read failed: %w", err)}
	}
	if msg.GetDialRequest() == nil {
		s.Reset()
		log.Debugf("invalid message type from %s: %T expected: DialRequest", p, msg.Msg)
		return EventDialRequestCompleted{Error: errBadRequest}
	}

	// parse peer's addresses
	var dialAddr ma.Multiaddr
	var addrIdx int
	for i, ab := range msg.GetDialRequest().GetAddrs() {
		if i >= maxPeerAddresses {
			break
		}
		a, err := ma.NewMultiaddrBytes(ab)
		if err != nil {
			continue
		}
		if !as.allowPrivateAddrs && !manet.IsPublicAddr(a) {
			continue
		}
		if !as.dialerHost.Network().CanDial(p, a) {
			continue
		}
		dialAddr = a
		addrIdx = i
		break
	}
	// No dialable address
	if dialAddr == nil {
		msg = pb.Message{
			Msg: &pb.Message_DialResponse{
				DialResponse: &pb.DialResponse{
					Status: pb.DialResponse_E_DIAL_REFUSED,
				},
			},
		}
		if err := w.WriteMsg(&msg); err != nil {
			s.Reset()
			log.Debugf("failed to write dial refused response to %s: %s", p, err)
			return EventDialRequestCompleted{
				ResponseStatus: pb.DialResponse_E_DIAL_REFUSED,
				Error:          fmt.Errorf("write failed: %w", err),
			}
		}
		return EventDialRequestCompleted{
			ResponseStatus: pb.DialResponse_E_DIAL_REFUSED,
		}
	}

	nonce := msg.GetDialRequest().Nonce

	isDialDataRequired := as.dialDataRequestPolicy(s.Conn().RemoteMultiaddr(), dialAddr)
	if isDialDataRequired && !as.limiter.AcceptDialDataRequest() {
		msg = pb.Message{
			Msg: &pb.Message_DialResponse{
				DialResponse: &pb.DialResponse{
					Status: pb.DialResponse_E_REQUEST_REJECTED,
				},
			},
		}
		if err := w.WriteMsg(&msg); err != nil {
			s.Reset()
			log.Debugf("failed to write request rejected response to %s: %s", p, err)
			return EventDialRequestCompleted{
				ResponseStatus:   pb.DialResponse_E_REQUEST_REJECTED,
				Error:            fmt.Errorf("write failed: %w", err),
				DialDataRequired: true,
			}
		}
		log.Debugf("rejected request from %s: rate limit exceeded", p)
		return EventDialRequestCompleted{
			ResponseStatus:   pb.DialResponse_E_REQUEST_REJECTED,
			DialDataRequired: true,
		}
	}

	if isDialDataRequired {
		if err := getDialData(w, s, &msg, addrIdx); err != nil {
			s.Reset()
			log.Debugf("%s refused dial data request: %s", p, err)
			return EventDialRequestCompleted{
				Error:            errDialDataRefused,
				DialDataRequired: true,
				DialedAddr:       dialAddr,
			}
		}
		// wait for a bit to prevent thundering herd style attacks on a victim
		waitTime := time.Duration(rand.Intn(int(as.amplificatonAttackPreventionDialWait) + 1)) // the range is [0, n)
		t := time.NewTimer(waitTime)
		defer t.Stop()
		select {
		case <-ctx.Done():
			s.Reset()
			log.Debugf("rejecting request without dialing: %s %p ", p, ctx.Err())
			return EventDialRequestCompleted{Error: ctx.Err(), DialDataRequired: true, DialedAddr: dialAddr}
		case <-t.C:
		}
	}

	dialStatus := as.dialBack(ctx, s.Conn().RemotePeer(), dialAddr, nonce)
	msg = pb.Message{
		Msg: &pb.Message_DialResponse{
			DialResponse: &pb.DialResponse{
				Status:     pb.DialResponse_OK,
				DialStatus: dialStatus,
				AddrIdx:    uint32(addrIdx),
			},
		},
	}
	if err := w.WriteMsg(&msg); err != nil {
		s.Reset()
		log.Debugf("failed to write response to %s: %s", p, err)
		return EventDialRequestCompleted{
			ResponseStatus:   pb.DialResponse_OK,
			DialStatus:       dialStatus,
			Error:            fmt.Errorf("write failed: %w", err),
			DialDataRequired: isDialDataRequired,
			DialedAddr:       dialAddr,
		}
	}
	return EventDialRequestCompleted{
		ResponseStatus:   pb.DialResponse_OK,
		DialStatus:       dialStatus,
		Error:            nil,
		DialDataRequired: isDialDataRequired,
		DialedAddr:       dialAddr,
	}
}

// getDialData gets data from the client for dialing the address
func getDialData(w pbio.Writer, s network.Stream, msg *pb.Message, addrIdx int) error {
	numBytes := minHandshakeSizeBytes + rand.Intn(maxHandshakeSizeBytes-minHandshakeSizeBytes)
	*msg = pb.Message{
		Msg: &pb.Message_DialDataRequest{
			DialDataRequest: &pb.DialDataRequest{
				AddrIdx:  uint32(addrIdx),
				NumBytes: uint64(numBytes),
			},
		},
	}
	if err := w.WriteMsg(msg); err != nil {
		return fmt.Errorf("dial data write: %w", err)
	}
	// pbio.Reader that we used so far on this stream is buffered. But at this point
	// there is nothing unread on the stream. So it is safe to use the raw stream to
	// read, reducing allocations.
	return readDialData(numBytes, s)
}

func readDialData(numBytes int, r io.Reader) error {
	mr := &msgReader{R: r, Buf: pool.Get(maxMsgSize)}
	defer pool.Put(mr.Buf)
	for remain := numBytes; remain > 0; {
		msg, err := mr.ReadMsg()
		if err != nil {
			return fmt.Errorf("dial data read: %w", err)
		}
		// protobuf format is:
		// (oneof dialDataResponse:<fieldTag><len varint>)(dial data:<fieldTag><len varint><bytes>)
		bytesLen := len(msg)
		bytesLen -= 2 // fieldTag + varint first byte
		if bytesLen > 127 {
			bytesLen -= 1 // varint second byte
		}
		bytesLen -= 2 // second fieldTag + varint first byte
		if bytesLen > 127 {
			bytesLen -= 1 // varint second byte
		}
		if bytesLen > 0 {
			remain -= bytesLen
		}
		// Check if the peer is not sending too little data forcing us to just do a lot of compute
		if bytesLen < 100 && remain > 0 {
			return fmt.Errorf("dial data msg too small: %d", bytesLen)
		}
	}
	return nil
}

func (as *server) dialBack(ctx context.Context, p peer.ID, addr ma.Multiaddr, nonce uint64) pb.DialStatus {
	ctx, cancel := context.WithTimeout(ctx, dialBackDialTimeout)
	ctx = network.WithForceDirectDial(ctx, "autonatv2")
	as.dialerHost.Peerstore().AddAddr(p, addr, peerstore.TempAddrTTL)
	defer func() {
		cancel()
		as.dialerHost.Network().ClosePeer(p)
		as.dialerHost.Peerstore().ClearAddrs(p)
		as.dialerHost.Peerstore().RemovePeer(p)
	}()

	err := as.dialerHost.Connect(ctx, peer.AddrInfo{ID: p})
	if err != nil {
		return pb.DialStatus_E_DIAL_ERROR
	}

	s, err := as.dialerHost.NewStream(ctx, p, DialBackProtocol)
	if err != nil {
		return pb.DialStatus_E_DIAL_BACK_ERROR
	}

	defer s.Close()
	s.SetDeadline(as.now().Add(dialBackStreamTimeout))

	w := pbio.NewDelimitedWriter(s)
	if err := w.WriteMsg(&pb.DialBack{Nonce: nonce}); err != nil {
		s.Reset()
		return pb.DialStatus_E_DIAL_BACK_ERROR
	}

	// Since the underlying connection is on a separate dialer, it'll be closed after this
	// function returns. Connection close will drop all the queued writes. To ensure message
	// delivery, do a CloseWrite and read a byte from the stream. The peer actually sends a
	// response of type DialBackResponse but we only care about the fact that the DialBack
	// message has reached the peer. So we ignore that message on the read side.
	s.CloseWrite()
	s.SetDeadline(as.now().Add(5 * time.Second)) // 5 is a magic number
	b := make([]byte, 1)                         // Read 1 byte here because 0 len reads are free to return (0, nil) immediately
	s.Read(b)

	return pb.DialStatus_OK
}

// rateLimiter implements a sliding window rate limit of requests per minute. It allows 1 concurrent request
// per peer. It rate limits requests globally, at a peer level and depending on whether it requires dial data.
type rateLimiter struct {
	// PerPeerRPM is the rate limit per peer
	PerPeerRPM int
	// RPM is the global rate limit
	RPM int
	// DialDataRPM is the rate limit for requests that require dial data
	DialDataRPM int
	// MaxConcurrentRequestsPerPeer is the maximum number of concurrent requests per peer
	MaxConcurrentRequestsPerPeer int

	mu           sync.Mutex
	closed       bool
	reqs         []entry
	peerReqs     map[peer.ID][]time.Time
	dialDataReqs []time.Time
	// inProgressReqs tracks in progress requests. This is used to limit multiple
	// concurrent requests by the same peer.
	inProgressReqs map[peer.ID]int

	now func() time.Time // for tests
}

type entry struct {
	PeerID peer.ID
	Time   time.Time
}

func (r *rateLimiter) init() {
	if r.peerReqs == nil {
		r.peerReqs = make(map[peer.ID][]time.Time)
		r.inProgressReqs = make(map[peer.ID]int)
	}
}

func (r *rateLimiter) Accept(p peer.ID) bool {
	r.mu.Lock()
	defer r.mu.Unlock()
	if r.closed {
		return false
	}
	r.init()
	nw := r.now()
	r.cleanup(nw)

	if r.inProgressReqs[p] >= r.MaxConcurrentRequestsPerPeer {
		return false
	}
	if len(r.reqs) >= r.RPM || len(r.peerReqs[p]) >= r.PerPeerRPM {
		return false
	}

	r.inProgressReqs[p]++
	r.reqs = append(r.reqs, entry{PeerID: p, Time: nw})
	r.peerReqs[p] = append(r.peerReqs[p], nw)
	return true
}

func (r *rateLimiter) AcceptDialDataRequest() bool {
	r.mu.Lock()
	defer r.mu.Unlock()
	if r.closed {
		return false
	}
	r.init()
	nw := r.now()
	r.cleanup(nw)
	if len(r.dialDataReqs) >= r.DialDataRPM {
		return false
	}
	r.dialDataReqs = append(r.dialDataReqs, nw)
	return true
}

// cleanup removes stale requests.
//
// This is fast enough in rate limited cases and the state is small enough to
// clean up quickly when blocking requests.
func (r *rateLimiter) cleanup(now time.Time) {
	idx := len(r.reqs)
	for i, e := range r.reqs {
		if now.Sub(e.Time) >= time.Minute {
			pi := len(r.peerReqs[e.PeerID])
			for j, t := range r.peerReqs[e.PeerID] {
				if now.Sub(t) < time.Minute {
					pi = j
					break
				}
			}
			r.peerReqs[e.PeerID] = r.peerReqs[e.PeerID][pi:]
			if len(r.peerReqs[e.PeerID]) == 0 {
				delete(r.peerReqs, e.PeerID)
			}
		} else {
			idx = i
			break
		}
	}
	r.reqs = r.reqs[idx:]

	idx = len(r.dialDataReqs)
	for i, t := range r.dialDataReqs {
		if now.Sub(t) < time.Minute {
			idx = i
			break
		}
	}
	r.dialDataReqs = r.dialDataReqs[idx:]
}

func (r *rateLimiter) CompleteRequest(p peer.ID) {
	r.mu.Lock()
	defer r.mu.Unlock()
	r.inProgressReqs[p]--
	if r.inProgressReqs[p] <= 0 {
		delete(r.inProgressReqs, p)
		if r.inProgressReqs[p] < 0 {
			log.Errorf("BUG: negative in progress requests for peer %s", p)
		}
	}
}

func (r *rateLimiter) Close() {
	r.mu.Lock()
	defer r.mu.Unlock()
	r.closed = true
	r.peerReqs = nil
	r.inProgressReqs = nil
	r.dialDataReqs = nil
}

// amplificationAttackPrevention is a dialDataRequestPolicy which requests data when the peer's observed
// IP address is different from the dial back IP address
func amplificationAttackPrevention(observedAddr, dialAddr ma.Multiaddr) bool {
	observedIP, err := manet.ToIP(observedAddr)
	if err != nil {
		return true
	}
<<<<<<< HEAD
	dialIP, _ := manet.ToIP(dialAddr) // must be an IP multiaddr
	return !connIP.Equal(dialIP)
=======
	dialIP, err := manet.ToIP(dialAddr) // can be dns addr
	if err != nil {
		return true
	}
	return !observedIP.Equal(dialIP)
>>>>>>> 50d714c9
}<|MERGE_RESOLUTION|>--- conflicted
+++ resolved
@@ -522,14 +522,9 @@
 	if err != nil {
 		return true
 	}
-<<<<<<< HEAD
-	dialIP, _ := manet.ToIP(dialAddr) // must be an IP multiaddr
-	return !connIP.Equal(dialIP)
-=======
 	dialIP, err := manet.ToIP(dialAddr) // can be dns addr
 	if err != nil {
 		return true
 	}
 	return !observedIP.Equal(dialIP)
->>>>>>> 50d714c9
 }