package autonatv2

import (
	"bytes"
	"context"
	"fmt"
	"io"
	"math"
	"strings"
	"sync"
	"sync/atomic"
	"testing"
	"time"

	"github.com/libp2p/go-libp2p/core/network"
	"github.com/libp2p/go-libp2p/core/peer"
	"github.com/libp2p/go-libp2p/core/test"
	bhost "github.com/libp2p/go-libp2p/p2p/host/blank"
	"github.com/libp2p/go-libp2p/p2p/net/swarm"
	swarmt "github.com/libp2p/go-libp2p/p2p/net/swarm/testing"
	"github.com/libp2p/go-libp2p/p2p/protocol/autonatv2/pb"
	"github.com/libp2p/go-msgio/pbio"
	ma "github.com/multiformats/go-multiaddr"
	"github.com/multiformats/go-varint"
	"github.com/stretchr/testify/require"
)

func newTestRequests(addrs []ma.Multiaddr, sendDialData bool) (reqs []Request) {
	reqs = make([]Request, len(addrs))
	for i := 0; i < len(addrs); i++ {
		reqs[i] = Request{Addr: addrs[i], SendDialData: sendDialData}
	}
	return
}

func TestServerInvalidAddrsRejected(t *testing.T) {
	c := newAutoNAT(t, nil, allowPrivateAddrs, withAmplificationAttackPreventionDialWait(0))
	defer c.Close()
	defer c.host.Close()

	t.Run("no transport", func(t *testing.T) {
		dialer := bhost.NewBlankHost(swarmt.GenSwarm(t, swarmt.OptDisableQUIC, swarmt.OptDisableTCP))
		an := newAutoNAT(t, dialer, allowPrivateAddrs)
		defer an.Close()
		defer an.host.Close()

		idAndWait(t, c, an)

		res, err := c.GetReachability(context.Background(), newTestRequests(c.host.Addrs(), true))
		require.NoError(t, err)
		require.Equal(t, Result{AllAddrsRefused: true}, res)
	})

	t.Run("black holed addr", func(t *testing.T) {
		dialer := bhost.NewBlankHost(swarmt.GenSwarm(
			t, swarmt.WithSwarmOpts(swarm.WithReadOnlyBlackHoleDetector())))
		an := newAutoNAT(t, dialer)
		defer an.Close()
		defer an.host.Close()

		idAndWait(t, c, an)

		res, err := c.GetReachability(context.Background(),
			[]Request{{
				Addr:         ma.StringCast("/ip4/1.2.3.4/udp/1234/quic-v1"),
				SendDialData: true,
			}})
		require.NoError(t, err)
		require.Equal(t, Result{AllAddrsRefused: true}, res)
	})

	t.Run("private addrs", func(t *testing.T) {
		an := newAutoNAT(t, nil)
		defer an.Close()
		defer an.host.Close()

		idAndWait(t, c, an)

		res, err := c.GetReachability(context.Background(), newTestRequests(c.host.Addrs(), true))
		require.NoError(t, err)
		require.Equal(t, Result{AllAddrsRefused: true}, res)
	})

	t.Run("relay addrs", func(t *testing.T) {
		an := newAutoNAT(t, nil)
		defer an.Close()
		defer an.host.Close()

		idAndWait(t, c, an)

		res, err := c.GetReachability(context.Background(), newTestRequests(
			[]ma.Multiaddr{ma.StringCast(fmt.Sprintf("/ip4/1.2.3.4/tcp/1/p2p/%s/p2p-circuit/p2p/%s", c.host.ID(), c.srv.dialerHost.ID()))}, true))
		require.NoError(t, err)
		require.Equal(t, Result{AllAddrsRefused: true}, res)
	})

	t.Run("no addr", func(t *testing.T) {
		_, err := c.GetReachability(context.Background(), nil)
		require.Error(t, err)
	})

	t.Run("too many address", func(t *testing.T) {
		dialer := bhost.NewBlankHost(swarmt.GenSwarm(t, swarmt.OptDisableTCP))
		an := newAutoNAT(t, dialer, allowPrivateAddrs)
		defer an.Close()
		defer an.host.Close()

		var addrs []ma.Multiaddr
		for i := 0; i < 100; i++ {
			addrs = append(addrs, ma.StringCast(fmt.Sprintf("/ip4/127.0.0.1/tcp/%d", 2000+i)))
		}
		addrs = append(addrs, c.host.Addrs()...)
		// The dial should still fail because we have too many addresses that the server cannot dial
		idAndWait(t, c, an)

		res, err := c.GetReachability(context.Background(), newTestRequests(addrs, true))
		require.NoError(t, err)
		require.Equal(t, Result{AllAddrsRefused: true}, res)
	})

	t.Run("msg too large", func(t *testing.T) {
		dialer := bhost.NewBlankHost(swarmt.GenSwarm(t, swarmt.OptDisableTCP))
		an := newAutoNAT(t, dialer, allowPrivateAddrs)
		defer an.Close()
		defer an.host.Close()

		var addrs []ma.Multiaddr
		for i := 0; i < 10000; i++ {
			addrs = append(addrs, ma.StringCast(fmt.Sprintf("/ip4/127.0.0.1/tcp/%d", 2000+i)))
		}
		addrs = append(addrs, c.host.Addrs()...)
		// The dial should still fail because we have too many addresses that the server cannot dial
		idAndWait(t, c, an)

		res, err := c.GetReachability(context.Background(), newTestRequests(addrs, true))
		require.ErrorIs(t, err, network.ErrReset)
		require.Equal(t, Result{}, res)
	})
}

func TestServerDataRequest(t *testing.T) {
	// server will skip all tcp addresses
	dialer := bhost.NewBlankHost(swarmt.GenSwarm(t, swarmt.OptDisableTCP))
	// ask for dial data for quic address
	an := newAutoNAT(t, dialer, allowPrivateAddrs, withDataRequestPolicy(
		func(_, dialAddr ma.Multiaddr) bool {
			if _, err := dialAddr.ValueForProtocol(ma.P_QUIC_V1); err == nil {
				return true
			}
			return false
		}),
		WithServerRateLimit(10, 10, 10, 2),
		withAmplificationAttackPreventionDialWait(0),
	)
	defer an.Close()
	defer an.host.Close()

	c := newAutoNAT(t, nil, allowPrivateAddrs)
	defer c.Close()
	defer c.host.Close()

	idAndWait(t, c, an)

	var quicAddr, tcpAddr ma.Multiaddr
	for _, a := range c.host.Addrs() {
		if _, err := a.ValueForProtocol(ma.P_QUIC_V1); err == nil {
			quicAddr = a
		} else if _, err := a.ValueForProtocol(ma.P_TCP); err == nil {
			tcpAddr = a
		}
	}

	_, err := c.GetReachability(context.Background(), []Request{{Addr: tcpAddr, SendDialData: true}, {Addr: quicAddr}})
	require.Error(t, err)

	res, err := c.GetReachability(context.Background(), []Request{{Addr: quicAddr, SendDialData: true}, {Addr: tcpAddr}})
	require.NoError(t, err)

	require.Equal(t, Result{
		Addr:         quicAddr,
		Idx:          0,
		Reachability: network.ReachabilityPublic,
	}, res)

	// Small messages should be rejected for dial data
	c.cli.dialData = c.cli.dialData[:10]
	_, err = c.GetReachability(context.Background(), []Request{{Addr: quicAddr, SendDialData: true}, {Addr: tcpAddr}})
	require.Error(t, err)
}

func TestServerMaxConcurrentRequestsPerPeer(t *testing.T) {
	const concurrentRequests = 5

	stallChan := make(chan struct{})
	an := newAutoNAT(t, nil, allowPrivateAddrs, withDataRequestPolicy(
		// stall all allowed requests
<<<<<<< HEAD
		func(s network.Stream, dialAddr ma.Multiaddr) bool {
			<-stallChan
=======
		func(_, dialAddr ma.Multiaddr) bool {
			<-doneChan
>>>>>>> 50d714c9
			return true
		}),
		WithServerRateLimit(10, 10, 10, concurrentRequests),
		withAmplificationAttackPreventionDialWait(0),
	)
	defer an.Close()
	defer an.host.Close()

	// server will skip all tcp addresses
	dialer := bhost.NewBlankHost(swarmt.GenSwarm(t, swarmt.OptDisableTCP))
	c := newAutoNAT(t, dialer, allowPrivateAddrs)
	defer c.Close()
	defer c.host.Close()

	idAndWait(t, c, an)

	errChan := make(chan error)
	const n = 10
	// num concurrentRequests will stall and n will fail
	for i := 0; i < concurrentRequests+n; i++ {
		go func() {
			_, err := c.GetReachability(context.Background(), []Request{{Addr: c.host.Addrs()[0], SendDialData: false}})
			errChan <- err
		}()
	}

	// check N failures
	for i := 0; i < n; i++ {
		select {
		case err := <-errChan:
			require.Error(t, err)
			if !strings.Contains(err.Error(), "stream reset") && !strings.Contains(err.Error(), "E_REQUEST_REJECTED") {
				t.Fatalf("invalid error: %s expected: stream reset or E_REQUEST_REJECTED", err)
			}
		case <-time.After(10 * time.Second):
			t.Fatalf("expected %d errors: got: %d", n, i)
		}
	}

	close(stallChan) // complete stalled requests
	// check concurrentRequests failures, as we won't send dial data
	for i := 0; i < concurrentRequests; i++ {
		select {
		case err := <-errChan:
			require.Error(t, err)
		case <-time.After(5 * time.Second):
			t.Fatalf("expected %d errors: got: %d", concurrentRequests, i)
		}
	}
	select {
	case err := <-errChan:
		t.Fatalf("expected no more errors: got: %v", err)
	default:
	}
}

func TestServerDataRequestJitter(t *testing.T) {
	// server will skip all tcp addresses
	dialer := bhost.NewBlankHost(swarmt.GenSwarm(t, swarmt.OptDisableTCP))
	// ask for dial data for quic address
	an := newAutoNAT(t, dialer, allowPrivateAddrs, withDataRequestPolicy(
		func(_, dialAddr ma.Multiaddr) bool {
			if _, err := dialAddr.ValueForProtocol(ma.P_QUIC_V1); err == nil {
				return true
			}
			return false
		}),
		WithServerRateLimit(10, 10, 10, 2),
		withAmplificationAttackPreventionDialWait(5*time.Second),
	)
	defer an.Close()
	defer an.host.Close()

	c := newAutoNAT(t, nil, allowPrivateAddrs)
	defer c.Close()
	defer c.host.Close()

	idAndWait(t, c, an)

	var quicAddr, tcpAddr ma.Multiaddr
	for _, a := range c.host.Addrs() {
		if _, err := a.ValueForProtocol(ma.P_QUIC_V1); err == nil {
			quicAddr = a
		} else if _, err := a.ValueForProtocol(ma.P_TCP); err == nil {
			tcpAddr = a
		}
	}

	for i := 0; i < 10; i++ {
		st := time.Now()
		res, err := c.GetReachability(context.Background(), []Request{{Addr: quicAddr, SendDialData: true}, {Addr: tcpAddr}})
		took := time.Since(st)
		require.NoError(t, err)

		require.Equal(t, Result{
			Addr:         quicAddr,
			Idx:          0,
			Reachability: network.ReachabilityPublic,
		}, res)
		if took > 500*time.Millisecond {
			return
		}
	}
	t.Fatalf("expected server to delay at least 1 dial")
}

func TestServerDial(t *testing.T) {
	an := newAutoNAT(t, nil, WithServerRateLimit(10, 10, 10, 2), allowPrivateAddrs)
	defer an.Close()
	defer an.host.Close()

	c := newAutoNAT(t, nil, allowPrivateAddrs)
	defer c.Close()
	defer c.host.Close()

	idAndWait(t, c, an)

	unreachableAddr := ma.StringCast("/ip4/1.2.3.4/tcp/2")
	hostAddrs := c.host.Addrs()

	t.Run("unreachable addr", func(t *testing.T) {
		res, err := c.GetReachability(context.Background(),
			append([]Request{{Addr: unreachableAddr, SendDialData: true}}, newTestRequests(hostAddrs, false)...))
		require.NoError(t, err)
		require.Equal(t, Result{
			Addr:         unreachableAddr,
			Idx:          0,
			Reachability: network.ReachabilityPrivate,
		}, res)
	})

	t.Run("reachable addr", func(t *testing.T) {
		res, err := c.GetReachability(context.Background(), newTestRequests(c.host.Addrs(), false))
		require.NoError(t, err)
		require.Equal(t, Result{
			Addr:         hostAddrs[0],
			Idx:          0,
			Reachability: network.ReachabilityPublic,
		}, res)
		for _, addr := range c.host.Addrs() {
			res, err := c.GetReachability(context.Background(), newTestRequests([]ma.Multiaddr{addr}, false))
			require.NoError(t, err)
			require.Equal(t, Result{
				Addr:         addr,
				Idx:          0,
				Reachability: network.ReachabilityPublic,
			}, res)
		}
	})

	t.Run("dialback error", func(t *testing.T) {
		c.host.RemoveStreamHandler(DialBackProtocol)
		res, err := c.GetReachability(context.Background(), newTestRequests(c.host.Addrs(), false))
		require.ErrorContains(t, err, "dial-back stream error")
		require.Equal(t, Result{}, res)
	})
}

func TestRateLimiter(t *testing.T) {
	cl := test.NewMockClock()
	r := rateLimiter{RPM: 3, PerPeerRPM: 2, DialDataRPM: 1, now: cl.Now, MaxConcurrentRequestsPerPeer: 1}

	require.True(t, r.Accept("peer1"))

	cl.AdvanceBy(10 * time.Second)
	require.False(t, r.Accept("peer1")) // first request is still active
	r.CompleteRequest("peer1")

	require.True(t, r.Accept("peer1"))
	r.CompleteRequest("peer1")

	cl.AdvanceBy(10 * time.Second)
	require.False(t, r.Accept("peer1"))

	cl.AdvanceBy(10 * time.Second)
	require.True(t, r.Accept("peer2"))
	r.CompleteRequest("peer2")

	cl.AdvanceBy(10 * time.Second)
	require.False(t, r.Accept("peer3"))

	cl.AdvanceBy(21 * time.Second) // first request expired
	require.True(t, r.Accept("peer1"))
	r.CompleteRequest("peer1")

	cl.AdvanceBy(10 * time.Second)
	require.True(t, r.Accept("peer3"))
	r.CompleteRequest("peer3")

	cl.AdvanceBy(50 * time.Second)
	require.True(t, r.Accept("peer3"))
	r.CompleteRequest("peer3")

	cl.AdvanceBy(1 * time.Second)
	require.False(t, r.Accept("peer3"))

	cl.AdvanceBy(10 * time.Second)
	require.True(t, r.Accept("peer3"))
}

func TestRateLimiterConcurrentRequests(t *testing.T) {
	const N = 5
	const Peers = 5
	for concurrentRequests := 1; concurrentRequests <= N; concurrentRequests++ {
		cl := test.NewMockClock()
		r := rateLimiter{RPM: 10 * Peers * N, PerPeerRPM: 10 * Peers * N, DialDataRPM: 10 * Peers * N, now: cl.Now, MaxConcurrentRequestsPerPeer: concurrentRequests}
		for p := 0; p < Peers; p++ {
			for i := 0; i < concurrentRequests; i++ {
				require.True(t, r.Accept(peer.ID(fmt.Sprintf("peer-%d", p))))
			}
			require.False(t, r.Accept(peer.ID(fmt.Sprintf("peer-%d", p))))
			// Now complete the requests
			for i := 0; i < concurrentRequests; i++ {
				r.CompleteRequest(peer.ID(fmt.Sprintf("peer-%d", p)))
			}
			// Now we should be able to accept new requests
			for i := 0; i < concurrentRequests; i++ {
				require.True(t, r.Accept(peer.ID(fmt.Sprintf("peer-%d", p))))
			}
			require.False(t, r.Accept(peer.ID(fmt.Sprintf("peer-%d", p))))
		}
	}
}

func TestRateLimiterStress(t *testing.T) {
	cl := test.NewMockClock()
	for i := 0; i < 10; i++ {
		r := rateLimiter{RPM: 20 + i, PerPeerRPM: 10 + i, DialDataRPM: i, MaxConcurrentRequestsPerPeer: 1, now: cl.Now}

		peers := make([]peer.ID, 10+i)
		for i := 0; i < len(peers); i++ {
			peers[i] = peer.ID(fmt.Sprintf("peer-%d", i))
		}
		peerSuccesses := make([]atomic.Int64, len(peers))
		var success, dialDataSuccesses atomic.Int64
		var wg sync.WaitGroup
		for k := 0; k < 5; k++ {
			wg.Add(1)
			go func() {
				defer wg.Done()
				for i := 0; i < 2*60; i++ {
					for j, p := range peers {
						if r.Accept(p) {
							success.Add(1)
							peerSuccesses[j].Add(1)
						}
						if r.AcceptDialDataRequest() {
							dialDataSuccesses.Add(1)
						}
						r.CompleteRequest(p)
					}
					cl.AdvanceBy(time.Second)
				}
			}()
		}
		wg.Wait()
		if int(success.Load()) > 10*r.RPM || int(success.Load()) < 9*r.RPM {
			t.Fatalf("invalid successes, %d, expected %d-%d", success.Load(), 9*r.RPM, 10*r.RPM)
		}
		if int(dialDataSuccesses.Load()) > 10*r.DialDataRPM || int(dialDataSuccesses.Load()) < 9*r.DialDataRPM {
			t.Fatalf("invalid dial data successes, %d expected %d-%d", dialDataSuccesses.Load(), 9*r.DialDataRPM, 10*r.DialDataRPM)
		}
		for i := range peerSuccesses {
			// We cannot check the lower bound because some peers would be hitting the global rpm limit
			if int(peerSuccesses[i].Load()) > 10*r.PerPeerRPM {
				t.Fatalf("too many per peer successes, PerPeerRPM=%d", r.PerPeerRPM)
			}
		}
		cl.AdvanceBy(1 * time.Minute)
		require.True(t, r.Accept(peers[0]))
		// Assert lengths to check that we are cleaning up correctly
		require.Equal(t, len(r.reqs), 1)
		require.Equal(t, len(r.peerReqs), 1)
		require.Equal(t, len(r.peerReqs[peers[0]]), 1)
		require.Equal(t, len(r.dialDataReqs), 0)
		require.Equal(t, len(r.inProgressReqs), 1)
	}
}

func TestReadDialData(t *testing.T) {
	for N := 30_000; N < 30_010; N++ {
		for msgSize := 100; msgSize < 256; msgSize++ {
			r, w := io.Pipe()
			msg := &pb.Message{}
			var wg sync.WaitGroup
			wg.Add(1)
			go func() {
				defer wg.Done()
				mw := pbio.NewDelimitedWriter(w)
				err := sendDialData(make([]byte, msgSize), N, mw, msg)
				if err != nil {
					t.Error(err)
				}
				mw.Close()
			}()
			err := readDialData(N, r)
			require.NoError(t, err)
			wg.Wait()
		}

		for msgSize := 1000; msgSize < 1256; msgSize++ {
			r, w := io.Pipe()
			msg := &pb.Message{}
			var wg sync.WaitGroup
			wg.Add(1)
			go func() {
				defer wg.Done()
				mw := pbio.NewDelimitedWriter(w)
				err := sendDialData(make([]byte, msgSize), N, mw, msg)
				if err != nil {
					t.Error(err)
				}
				mw.Close()
			}()
			err := readDialData(N, r)
			require.NoError(t, err)
			wg.Wait()
		}
	}
}

func TestServerDataRequestWithAmplificationAttackPrevention(t *testing.T) {
	// server will skip all tcp addresses
	dialer := bhost.NewBlankHost(swarmt.GenSwarm(t, swarmt.OptDisableTCP))
	// ask for dial data for quic address
	an := newAutoNAT(t, dialer, allowPrivateAddrs,
		WithServerRateLimit(10, 10, 10, 2),
		withAmplificationAttackPreventionDialWait(0),
	)
	defer an.Close()
	defer an.host.Close()

	c := newAutoNAT(t, nil, allowPrivateAddrs)
	defer c.Close()
	defer c.host.Close()

	idAndWait(t, c, an)

	err := c.host.Network().Listen(ma.StringCast("/ip6/::1/udp/0/quic-v1"))
	if err != nil {
		// machine doesn't have ipv6
		t.Skip("skipping test because machine doesn't have ipv6")
	}

	var quicv4Addr ma.Multiaddr
	var quicv6Addr ma.Multiaddr
	for _, a := range c.host.Addrs() {
		if _, err := a.ValueForProtocol(ma.P_QUIC_V1); err == nil {
			if _, err := a.ValueForProtocol(ma.P_IP4); err == nil {
				quicv4Addr = a
			} else {
				quicv6Addr = a
			}
		}
	}
	res, err := c.GetReachability(context.Background(), []Request{{Addr: quicv4Addr, SendDialData: false}})
	require.NoError(t, err)
	require.Equal(t, Result{
		Addr:         quicv4Addr,
		Reachability: network.ReachabilityPublic,
		Status:       pb.DialStatus_OK,
	}, res)

	// ipv6 address should require dial data
	_, err = c.GetReachability(context.Background(), []Request{{Addr: quicv6Addr, SendDialData: false}})
	require.Error(t, err)
	require.ErrorContains(t, err, "invalid dial data request: low priority addr")

	// ipv6 address should work fine with dial data
	res, err = c.GetReachability(context.Background(), []Request{{Addr: quicv6Addr, SendDialData: true}})
	require.NoError(t, err)
	require.Equal(t, Result{
		Addr:         quicv6Addr,
		Reachability: network.ReachabilityPublic,
		Status:       pb.DialStatus_OK,
	}, res)
}

func TestDefaultAmplificationAttackPrevention(t *testing.T) {
	q1 := ma.StringCast("/ip4/1.2.3.4/udp/1234/quic-v1")
	q2 := ma.StringCast("/ip4/1.2.3.4/udp/1235/quic-v1")
	t1 := ma.StringCast("/ip4/1.2.3.4/tcp/1234")

	require.False(t, amplificationAttackPrevention(q1, q1))
	require.False(t, amplificationAttackPrevention(q1, q2))
	require.False(t, amplificationAttackPrevention(q1, t1))

	t2 := ma.StringCast("/ip4/1.1.1.1/tcp/1235") // different IP
	require.True(t, amplificationAttackPrevention(q2, t2))

	// always ask dial data for dns addrs
	d1 := ma.StringCast("/dns/localhost/udp/1/quic-v1")
	d2 := ma.StringCast("/dnsaddr/libp2p.io/tcp/1")
	require.True(t, amplificationAttackPrevention(d1, t1))
	require.True(t, amplificationAttackPrevention(d2, t1))

}

func FuzzServerDialRequest(f *testing.F) {
	a := newAutoNAT(f, nil, allowPrivateAddrs, WithServerRateLimit(math.MaxInt32, math.MaxInt32, math.MaxInt32, 2))
	c := newAutoNAT(f, nil)
	idAndWait(f, c, a)
	// reduce the streamTimeout before running this. TODO: fix this
	f.Fuzz(func(t *testing.T, data []byte) {
		s, err := c.host.NewStream(context.Background(), a.host.ID(), DialProtocol)
		if err != nil {
			t.Fatal(err)
		}
		s.SetDeadline(time.Now().Add(10 * time.Second))
		s.Write(data)
		buf := make([]byte, 64)
		s.Read(buf) // We only care that server didn't panic
		s, err = c.host.NewStream(context.Background(), a.host.ID(), DialProtocol)
		if err != nil {
			t.Fatal(err)
		}

		n := varint.PutUvarint(buf, uint64(len(data)))
		s.SetDeadline(time.Now().Add(10 * time.Second))
		s.Write(buf[:n])
		s.Write(data)
		s.Read(buf) // We only care that server didn't panic
		s.Reset()
	})
}

func FuzzReadDialData(f *testing.F) {
	f.Fuzz(func(t *testing.T, numBytes int, data []byte) {
		readDialData(numBytes, bytes.NewReader(data))
	})
}

func BenchmarkDialData(b *testing.B) {
	b.ReportAllocs()
	const N = 100_000
	streamBuffer := make([]byte, 2*N)
	buf := bytes.NewBuffer(streamBuffer[:0])
	dialData := make([]byte, 4000)
	msg := &pb.Message{}
	w := pbio.NewDelimitedWriter(buf)
	err := sendDialData(dialData, N, w, msg)
	require.NoError(b, err)
	dialDataBuf := buf.Bytes()
	for i := 0; i < b.N; i++ {
		err = readDialData(N, bytes.NewReader(dialDataBuf))
		require.NoError(b, err)
	}
}<|MERGE_RESOLUTION|>--- conflicted
+++ resolved
@@ -194,13 +194,8 @@
 	stallChan := make(chan struct{})
 	an := newAutoNAT(t, nil, allowPrivateAddrs, withDataRequestPolicy(
 		// stall all allowed requests
-<<<<<<< HEAD
-		func(s network.Stream, dialAddr ma.Multiaddr) bool {
+		func(_, dialAddr ma.Multiaddr) bool {
 			<-stallChan
-=======
-		func(_, dialAddr ma.Multiaddr) bool {
-			<-doneChan
->>>>>>> 50d714c9
 			return true
 		}),
 		WithServerRateLimit(10, 10, 10, concurrentRequests),
@@ -560,22 +555,23 @@
 	require.NoError(t, err)
 	require.Equal(t, Result{
 		Addr:         quicv4Addr,
+		Idx:          0,
 		Reachability: network.ReachabilityPublic,
-		Status:       pb.DialStatus_OK,
 	}, res)
 
 	// ipv6 address should require dial data
 	_, err = c.GetReachability(context.Background(), []Request{{Addr: quicv6Addr, SendDialData: false}})
 	require.Error(t, err)
-	require.ErrorContains(t, err, "invalid dial data request: low priority addr")
+	require.ErrorContains(t, err, "invalid dial data request")
+	require.ErrorContains(t, err, "low priority addr")
 
 	// ipv6 address should work fine with dial data
 	res, err = c.GetReachability(context.Background(), []Request{{Addr: quicv6Addr, SendDialData: true}})
 	require.NoError(t, err)
 	require.Equal(t, Result{
 		Addr:         quicv6Addr,
+		Idx:          0,
 		Reachability: network.ReachabilityPublic,
-		Status:       pb.DialStatus_OK,
 	}, res)
 }
 
