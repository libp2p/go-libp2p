package identify

import (
	"bytes"
	"context"
	"fmt"
	"io"
	"sort"
	"sync"
	"time"

	"golang.org/x/exp/slices"

	"github.com/libp2p/go-libp2p/core/crypto"
	"github.com/libp2p/go-libp2p/core/event"
	"github.com/libp2p/go-libp2p/core/host"
	"github.com/libp2p/go-libp2p/core/network"
	"github.com/libp2p/go-libp2p/core/peer"
	"github.com/libp2p/go-libp2p/core/peerstore"
	"github.com/libp2p/go-libp2p/core/protocol"
	"github.com/libp2p/go-libp2p/core/record"
	"github.com/libp2p/go-libp2p/p2p/host/eventbus"
	"github.com/libp2p/go-libp2p/p2p/protocol/identify/pb"

	logging "github.com/ipfs/go-log/v2"
	"github.com/libp2p/go-msgio/pbio"
	ma "github.com/multiformats/go-multiaddr"
	manet "github.com/multiformats/go-multiaddr/net"
	msmux "github.com/multiformats/go-multistream"
	"google.golang.org/protobuf/proto"
)

//go:generate protoc --proto_path=$PWD:$PWD/../../.. --go_out=. --go_opt=Mpb/identify.proto=./pb pb/identify.proto

var log = logging.Logger("net/identify")

const (
	// ID is the protocol.ID of version 1.0.0 of the identify service.
	ID = "/ipfs/id/1.0.0"
	// IDPush is the protocol.ID of the Identify push protocol.
	// It sends full identify messages containing the current state of the peer.
	IDPush = "/ipfs/id/push/1.0.0"
)

const ServiceName = "libp2p.identify"

const maxPushConcurrency = 32

// StreamReadTimeout is the read timeout on all incoming Identify family streams.
var StreamReadTimeout = 60 * time.Second

const (
	legacyIDSize = 2 * 1024 // 2k Bytes
	signedIDSize = 8 * 1024 // 8K
	maxMessages  = 10
)

var defaultUserAgent = "github.com/libp2p/go-libp2p"

type identifySnapshot struct {
	seq       uint64
	protocols []protocol.ID
	addrs     []ma.Multiaddr
	record    *record.Envelope
}

// Equal says if two snapshots are identical.
// It does NOT compare the sequence number.
func (s identifySnapshot) Equal(other *identifySnapshot) bool {
	hasRecord := s.record != nil
	otherHasRecord := other.record != nil
	if hasRecord != otherHasRecord {
		return false
	}
	if hasRecord && !s.record.Equal(other.record) {
		return false
	}
	if !slices.Equal(s.protocols, other.protocols) {
		return false
	}
	if len(s.addrs) != len(other.addrs) {
		return false
	}
	for i, a := range s.addrs {
		if !a.Equal(other.addrs[i]) {
			return false
		}
	}
	return true
}

type IDService interface {
	// IdentifyConn synchronously triggers an identify request on the connection and
	// waits for it to complete. If the connection is being identified by another
	// caller, this call will wait. If the connection has already been identified,
	// it will return immediately.
	IdentifyConn(network.Conn)
	// IdentifyWait triggers an identify (if the connection has not already been
	// identified) and returns a channel that is closed when the identify protocol
	// completes.
	IdentifyWait(network.Conn) <-chan struct{}
	// OwnObservedAddrs returns the addresses peers have reported we've dialed from
	OwnObservedAddrs() []ma.Multiaddr
	// ObservedAddrsFor returns the addresses peers have reported we've dialed from,
	// for a specific local address.
	ObservedAddrsFor(local ma.Multiaddr) []ma.Multiaddr
	Start()
	io.Closer
}

type identifyPushSupport uint8

const (
	identifyPushSupportUnknown identifyPushSupport = iota
	identifyPushSupported
	identifyPushUnsupported
)

type entry struct {
	// The IdentifyWaitChan is created when IdentifyWait is called for the first time.
	// IdentifyWait closes this channel when the Identify request completes, or when it fails.
	IdentifyWaitChan chan struct{}

	// PushSupport saves our knowledge about the peer's support of the Identify Push protocol.
	// Before the identify request returns, we don't know yet if the peer supports Identify Push.
	PushSupport identifyPushSupport
	// Sequence is the sequence number of the last snapshot we sent to this peer.
	Sequence uint64
}

// idService is a structure that implements ProtocolIdentify.
// It is a trivial service that gives the other peer some
// useful information about the local peer. A sort of hello.
//
// The idService sends:
//   - Our libp2p Protocol Version
//   - Our libp2p Agent Version
//   - Our public Listen Addresses
type idService struct {
	Host            host.Host
	UserAgent       string
	ProtocolVersion string

	metricsTracer MetricsTracer

	setupCompleted chan struct{} // is closed when Start has finished setting up
	ctx            context.Context
	ctxCancel      context.CancelFunc
	// track resources that need to be shut down before we shut down
	refCount sync.WaitGroup

	disableSignedPeerRecord bool

	connsMu sync.RWMutex
	// The conns map contains all connections we're currently handling.
	// Connections are inserted as soon as they're available in the swarm
	// Connections are removed from the map when the connection disconnects.
	conns map[network.Conn]entry

	addrMu sync.Mutex

	// our own observed addresses.
	observedAddrs *ObservedAddrManager

	emitters struct {
		evtPeerProtocolsUpdated        event.Emitter
		evtPeerIdentificationCompleted event.Emitter
		evtPeerIdentificationFailed    event.Emitter
	}

	currentSnapshot struct {
		sync.Mutex
		snapshot identifySnapshot
	}
}

// NewIDService constructs a new *idService and activates it by
// attaching its stream handler to the given host.Host.
func NewIDService(h host.Host, opts ...Option) (*idService, error) {
	var cfg config
	for _, opt := range opts {
		opt(&cfg)
	}

	userAgent := defaultUserAgent
	if cfg.userAgent != "" {
		userAgent = cfg.userAgent
	}

	ctx, cancel := context.WithCancel(context.Background())
	s := &idService{
		Host:                    h,
		UserAgent:               userAgent,
		ProtocolVersion:         cfg.protocolVersion,
		ctx:                     ctx,
		ctxCancel:               cancel,
		conns:                   make(map[network.Conn]entry),
		disableSignedPeerRecord: cfg.disableSignedPeerRecord,
		setupCompleted:          make(chan struct{}),
		metricsTracer:           cfg.metricsTracer,
	}

	observedAddrs, err := NewObservedAddrManager(h)
	if err != nil {
		return nil, fmt.Errorf("failed to create observed address manager: %s", err)
	}
	s.observedAddrs = observedAddrs

	s.emitters.evtPeerProtocolsUpdated, err = h.EventBus().Emitter(&event.EvtPeerProtocolsUpdated{})
	if err != nil {
		log.Warnf("identify service not emitting peer protocol updates; err: %s", err)
	}
	s.emitters.evtPeerIdentificationCompleted, err = h.EventBus().Emitter(&event.EvtPeerIdentificationCompleted{})
	if err != nil {
		log.Warnf("identify service not emitting identification completed events; err: %s", err)
	}
	s.emitters.evtPeerIdentificationFailed, err = h.EventBus().Emitter(&event.EvtPeerIdentificationFailed{})
	if err != nil {
		log.Warnf("identify service not emitting identification failed events; err: %s", err)
	}
	return s, nil
}

func (ids *idService) Start() {
	ids.Host.Network().Notify((*netNotifiee)(ids))
	ids.Host.SetStreamHandler(ID, ids.handleIdentifyRequest)
	ids.Host.SetStreamHandler(IDPush, ids.handlePush)
	ids.updateSnapshot()
	close(ids.setupCompleted)

	ids.refCount.Add(1)
	go ids.loop(ids.ctx)
}

func (ids *idService) loop(ctx context.Context) {
	defer ids.refCount.Done()

	sub, err := ids.Host.EventBus().Subscribe(
		[]any{&event.EvtLocalProtocolsUpdated{}, &event.EvtLocalAddressesUpdated{}},
		eventbus.BufSize(256),
		eventbus.Name("identify (loop)"),
	)
	if err != nil {
		log.Errorf("failed to subscribe to events on the bus, err=%s", err)
		return
	}
	defer sub.Close()

	// Send pushes from a separate Go routine.
	// That way, we can end up with
	// * this Go routine busy looping over all peers in sendPushes
	// * another push being queued in the triggerPush channel
	triggerPush := make(chan struct{}, 1)
	ids.refCount.Add(1)
	go func() {
		defer ids.refCount.Done()

		for {
			select {
			case <-ctx.Done():
				return
			case <-triggerPush:
				ids.sendPushes(ctx)
			}
		}
	}()

	for {
		select {
		case e, ok := <-sub.Out():
			if !ok {
				return
			}
			if updated := ids.updateSnapshot(); !updated {
				continue
			}
			if ids.metricsTracer != nil {
				ids.metricsTracer.TriggeredPushes(e)
			}
			select {
			case triggerPush <- struct{}{}:
			default: // we already have one more push queued, no need to queue another one
			}
		case <-ctx.Done():
			return
		}
	}
}

func (ids *idService) sendPushes(ctx context.Context) {
	ids.connsMu.RLock()
	conns := make([]network.Conn, 0, len(ids.conns))
	for c, e := range ids.conns {
		// Push even if we don't know if push is supported.
		// This will be only the case while the IdentifyWaitChan call is in flight.
		if e.PushSupport == identifyPushSupported || e.PushSupport == identifyPushSupportUnknown {
			conns = append(conns, c)
		}
	}
	ids.connsMu.RUnlock()

	sem := make(chan struct{}, maxPushConcurrency)
	var wg sync.WaitGroup
	for _, c := range conns {
		// check if the connection is still alive
		ids.connsMu.RLock()
		e, ok := ids.conns[c]
		ids.connsMu.RUnlock()
		if !ok {
			continue
		}
		// check if we already sent the current snapshot to this peer
		ids.currentSnapshot.Lock()
		snapshot := ids.currentSnapshot.snapshot
		ids.currentSnapshot.Unlock()
		if e.Sequence >= snapshot.seq {
			log.Debugw("already sent this snapshot to peer", "peer", c.RemotePeer(), "seq", snapshot.seq)
			continue
		}
		// we haven't, send it now
		sem <- struct{}{}
		wg.Add(1)
		go func(c network.Conn) {
			defer wg.Done()
			defer func() { <-sem }()
			ctx, cancel := context.WithTimeout(ctx, 5*time.Second)
			defer cancel()
			str, err := ids.Host.NewStream(ctx, c.RemotePeer(), IDPush)
			if err != nil { // connection might have been closed recently
				return
			}
			// TODO: find out if the peer supports push if we didn't have any information about push support
			if err := ids.sendIdentifyResp(str, true); err != nil {
				log.Debugw("failed to send identify push", "peer", c.RemotePeer(), "error", err)
				return
			}
		}(c)
	}
	wg.Wait()
}

// Close shuts down the idService
func (ids *idService) Close() error {
	ids.ctxCancel()
	ids.observedAddrs.Close()
	ids.refCount.Wait()
	return nil
}

func (ids *idService) OwnObservedAddrs() []ma.Multiaddr {
	return ids.observedAddrs.Addrs()
}

func (ids *idService) ObservedAddrsFor(local ma.Multiaddr) []ma.Multiaddr {
	return ids.observedAddrs.AddrsFor(local)
}

// IdentifyConn runs the Identify protocol on a connection.
// It returns when we've received the peer's Identify message (or the request fails).
// If successful, the peer store will contain the peer's addresses and supported protocols.
func (ids *idService) IdentifyConn(c network.Conn) {
	<-ids.IdentifyWait(c)
}

// IdentifyWait runs the Identify protocol on a connection.
// It doesn't block and returns a channel that is closed when we receive
// the peer's Identify message (or the request fails).
// If successful, the peer store will contain the peer's addresses and supported protocols.
func (ids *idService) IdentifyWait(c network.Conn) <-chan struct{} {
	ids.connsMu.Lock()
	defer ids.connsMu.Unlock()

	e, found := ids.conns[c]
	if !found {
		// No entry found. We may have gotten an out of order notification. Check it we should have this conn (because we're still connected)
		// We hold the ids.connsMu lock so this is safe since a disconnect event will be processed later if we are connected.
		if c.IsClosed() {
			log.Debugw("connection not found in identify service", "peer", c.RemotePeer())
			ch := make(chan struct{})
			close(ch)
			return ch
		} else {
			ids.addConnWithLock(c)
		}
	}

	if e.IdentifyWaitChan != nil {
		return e.IdentifyWaitChan
	}
	// First call to IdentifyWait for this connection. Create the channel.
	e.IdentifyWaitChan = make(chan struct{})
	ids.conns[c] = e

	// Spawn an identify. The connection may actually be closed
	// already, but that doesn't really matter. We'll fail to open a
	// stream then forget the connection.
	go func() {
		defer close(e.IdentifyWaitChan)
		if err := ids.identifyConn(c); err != nil {
			log.Warnf("failed to identify %s: %s", c.RemotePeer(), err)
			ids.emitters.evtPeerIdentificationFailed.Emit(event.EvtPeerIdentificationFailed{Peer: c.RemotePeer(), Reason: err})
			return
		}

		ids.emitters.evtPeerIdentificationCompleted.Emit(event.EvtPeerIdentificationCompleted{Peer: c.RemotePeer()})
	}()

	return e.IdentifyWaitChan
}

func (ids *idService) identifyConn(c network.Conn) error {
	s, err := c.NewStream(network.WithUseTransient(context.TODO(), "identify"))
	if err != nil {
		log.Debugw("error opening identify stream", "peer", c.RemotePeer(), "error", err)
		return err
	}

	if err := s.SetProtocol(ID); err != nil {
		log.Warnf("error setting identify protocol for stream: %s", err)
		s.Reset()
	}

	// ok give the response to our handler.
	if err := msmux.SelectProtoOrFail(ID, s); err != nil {
		log.Infow("failed negotiate identify protocol with peer", "peer", c.RemotePeer(), "error", err)
		s.Reset()
		return err
	}

	return ids.handleIdentifyResponse(s, false)
}

// handlePush handles incoming identify push streams
func (ids *idService) handlePush(s network.Stream) {
	ids.handleIdentifyResponse(s, true)
}

func (ids *idService) handleIdentifyRequest(s network.Stream) {
	_ = ids.sendIdentifyResp(s, false)
}

func (ids *idService) sendIdentifyResp(s network.Stream, isPush bool) error {
	if err := s.Scope().SetService(ServiceName); err != nil {
		s.Reset()
		return fmt.Errorf("failed to attaching stream to identify service: %w", err)
	}
	defer s.Close()

	ids.currentSnapshot.Lock()
	snapshot := ids.currentSnapshot.snapshot
	ids.currentSnapshot.Unlock()

	log.Debugw("sending snapshot", "seq", snapshot.seq, "protocols", snapshot.protocols, "addrs", snapshot.addrs)

	mes := ids.createBaseIdentifyResponse(s.Conn(), &snapshot)
	mes.SignedPeerRecord = ids.getSignedRecord(&snapshot)

	log.Debugf("%s sending message to %s %s", ID, s.Conn().RemotePeer(), s.Conn().RemoteMultiaddr())
	if err := ids.writeChunkedIdentifyMsg(s, mes); err != nil {
		return err
	}

	if ids.metricsTracer != nil {
		ids.metricsTracer.IdentifySent(isPush, len(mes.Protocols), len(mes.ListenAddrs))
	}

	ids.connsMu.Lock()
	defer ids.connsMu.Unlock()
	e, ok := ids.conns[s.Conn()]
	// The connection might already have been closed.
	// We *should* receive the Connected notification from the swarm before we're able to accept the peer's
	// Identify stream, but if that for some reason doesn't work, we also wouldn't have a map entry here.
	// The only consequence would be that we send a spurious Push to that peer later.
	if !ok {
		return nil
	}
	e.Sequence = snapshot.seq
	ids.conns[s.Conn()] = e
	return nil
}

func (ids *idService) handleIdentifyResponse(s network.Stream, isPush bool) error {
	if err := s.Scope().SetService(ServiceName); err != nil {
		log.Warnf("error attaching stream to identify service: %s", err)
		s.Reset()
		return err
	}

	if err := s.Scope().ReserveMemory(signedIDSize, network.ReservationPriorityAlways); err != nil {
		log.Warnf("error reserving memory for identify stream: %s", err)
		s.Reset()
		return err
	}
	defer s.Scope().ReleaseMemory(signedIDSize)

	_ = s.SetReadDeadline(time.Now().Add(StreamReadTimeout))

	c := s.Conn()

	r := pbio.NewDelimitedReader(s, signedIDSize)
	mes := &pb.Identify{}

	if err := readAllIDMessages(r, mes); err != nil {
		log.Warn("error reading identify message: ", err)
		s.Reset()
		return err
	}

	defer s.Close()

	log.Debugf("%s received message from %s %s", s.Protocol(), c.RemotePeer(), c.RemoteMultiaddr())

	ids.consumeMessage(mes, c, isPush)

	if ids.metricsTracer != nil {
		ids.metricsTracer.IdentifyReceived(isPush, len(mes.Protocols), len(mes.ListenAddrs))
	}

	ids.connsMu.Lock()
	defer ids.connsMu.Unlock()
	e, ok := ids.conns[c]
	if !ok { // might already have disconnected
		return nil
	}
	sup, err := ids.Host.Peerstore().SupportsProtocols(context.TODO(), c.RemotePeer(), IDPush)
	if supportsIdentifyPush := err == nil && len(sup) > 0; supportsIdentifyPush {
		e.PushSupport = identifyPushSupported
	} else {
		e.PushSupport = identifyPushUnsupported
	}

	if ids.metricsTracer != nil {
		ids.metricsTracer.ConnPushSupport(e.PushSupport)
	}

	ids.conns[c] = e
	return nil
}

func readAllIDMessages(r pbio.Reader, finalMsg proto.Message) error {
	mes := &pb.Identify{}
	for i := 0; i < maxMessages; i++ {
		switch err := r.ReadMsg(mes); err {
		case io.EOF:
			return nil
		case nil:
			proto.Merge(finalMsg, mes)
		default:
			return err
		}
	}

	return fmt.Errorf("too many parts")
}

func (ids *idService) updateSnapshot() (updated bool) {
	addrs := ids.Host.Addrs()
	sort.Slice(addrs, func(i, j int) bool { return bytes.Compare(addrs[i].Bytes(), addrs[j].Bytes()) == -1 })
	protos := ids.Host.Mux().Protocols()
	sort.Slice(protos, func(i, j int) bool { return protos[i] < protos[j] })
	snapshot := identifySnapshot{
		addrs:     addrs,
		protocols: protos,
	}

	if !ids.disableSignedPeerRecord {
		if cab, ok := peerstore.GetCertifiedAddrBook(ids.Host.Peerstore()); ok {
			snapshot.record = cab.GetPeerRecord(context.TODO(), ids.Host.ID())
		}
	}

	ids.currentSnapshot.Lock()
	defer ids.currentSnapshot.Unlock()

	if ids.currentSnapshot.snapshot.Equal(&snapshot) {
		return false
	}

	snapshot.seq = ids.currentSnapshot.snapshot.seq + 1
	ids.currentSnapshot.snapshot = snapshot

	log.Debugw("updating snapshot", "seq", snapshot.seq, "addrs", snapshot.addrs)
	return true
}

func (ids *idService) writeChunkedIdentifyMsg(s network.Stream, mes *pb.Identify) error {
	writer := pbio.NewDelimitedWriter(s)

	if mes.SignedPeerRecord == nil || proto.Size(mes) <= legacyIDSize {
		return writer.WriteMsg(mes)
	}

	sr := mes.SignedPeerRecord
	mes.SignedPeerRecord = nil
	if err := writer.WriteMsg(mes); err != nil {
		return err
	}
	// then write just the signed record
	return writer.WriteMsg(&pb.Identify{SignedPeerRecord: sr})
}

func (ids *idService) createBaseIdentifyResponse(conn network.Conn, snapshot *identifySnapshot) *pb.Identify {
	mes := &pb.Identify{}

	remoteAddr := conn.RemoteMultiaddr()
	localAddr := conn.LocalMultiaddr()

	// set protocols this node is currently handling
	mes.Protocols = protocol.ConvertToStrings(snapshot.protocols)

	// observed address so other side is informed of their
	// "public" address, at least in relation to us.
	mes.ObservedAddr = remoteAddr.Bytes()

	// populate unsigned addresses.
	// peers that do not yet support signed addresses will need this.
	// Note: LocalMultiaddr is sometimes 0.0.0.0
	viaLoopback := manet.IsIPLoopback(localAddr) || manet.IsIPLoopback(remoteAddr)
	mes.ListenAddrs = make([][]byte, 0, len(snapshot.addrs))
	for _, addr := range snapshot.addrs {
		if !viaLoopback && manet.IsIPLoopback(addr) {
			continue
		}
		mes.ListenAddrs = append(mes.ListenAddrs, addr.Bytes())
	}
	// set our public key
	ownKey := ids.Host.Peerstore().PubKey(context.TODO(), ids.Host.ID())

	// check if we even have a public key.
	if ownKey == nil {
		// public key is nil. We are either using insecure transport or something erratic happened.
		// check if we're even operating in "secure mode"
		if ids.Host.Peerstore().PrivKey(context.TODO(), ids.Host.ID()) != nil {
			// private key is present. But NO public key. Something bad happened.
			log.Errorf("did not have own public key in Peerstore")
		}
		// if neither of the key is present it is safe to assume that we are using an insecure transport.
	} else {
		// public key is present. Safe to proceed.
		if kb, err := crypto.MarshalPublicKey(ownKey); err != nil {
			log.Errorf("failed to convert key to bytes")
		} else {
			mes.PublicKey = kb
		}
	}

	// set protocol versions
	mes.ProtocolVersion = &ids.ProtocolVersion
	mes.AgentVersion = &ids.UserAgent

	return mes
}

func (ids *idService) getSignedRecord(snapshot *identifySnapshot) []byte {
	if ids.disableSignedPeerRecord || snapshot.record == nil {
		return nil
	}

	recBytes, err := snapshot.record.Marshal()
	if err != nil {
		log.Errorw("failed to marshal signed record", "err", err)
		return nil
	}

	return recBytes
}

// diff takes two slices of strings (a and b) and computes which elements were added and removed in b
func diff(a, b []protocol.ID) (added, removed []protocol.ID) {
	// This is O(n^2), but it's fine because the slices are small.
	for _, x := range b {
		var found bool
		for _, y := range a {
			if x == y {
				found = true
				break
			}
		}
		if !found {
			added = append(added, x)
		}
	}
	for _, x := range a {
		var found bool
		for _, y := range b {
			if x == y {
				found = true
				break
			}
		}
		if !found {
			removed = append(removed, x)
		}
	}
	return
}

func (ids *idService) consumeMessage(mes *pb.Identify, c network.Conn, isPush bool) {
	p := c.RemotePeer()

	supported, _ := ids.Host.Peerstore().GetProtocols(context.TODO(), p)
	mesProtocols := protocol.ConvertFromStrings(mes.Protocols)
	added, removed := diff(supported, mesProtocols)
	ids.Host.Peerstore().SetProtocols(context.TODO(), p, mesProtocols...)
	if isPush {
		ids.emitters.evtPeerProtocolsUpdated.Emit(event.EvtPeerProtocolsUpdated{
			Peer:    p,
			Added:   added,
			Removed: removed,
		})
	}

	// mes.ObservedAddr
	ids.consumeObservedAddress(mes.GetObservedAddr(), c)

	// mes.ListenAddrs
	laddrs := mes.GetListenAddrs()
	lmaddrs := make([]ma.Multiaddr, 0, len(laddrs))
	for _, addr := range laddrs {
		maddr, err := ma.NewMultiaddrBytes(addr)
		if err != nil {
			log.Debugf("%s failed to parse multiaddr from %s %s", ID,
				p, c.RemoteMultiaddr())
			continue
		}
		lmaddrs = append(lmaddrs, maddr)
	}

	// NOTE: Do not add `c.RemoteMultiaddr()` to the peerstore if the remote
	// peer doesn't tell us to do so. Otherwise, we'll advertise it.
	//
	// This can cause an "addr-splosion" issue where the network will slowly
	// gossip and collect observed but unadvertised addresses. Given a NAT
	// that picks random source ports, this can cause DHT nodes to collect
	// many undialable addresses for other peers.

	// add certified addresses for the peer, if they sent us a signed peer record
	// otherwise use the unsigned addresses.
	signedPeerRecord, err := signedPeerRecordFromMessage(mes)
	if err != nil {
		log.Errorf("error getting peer record from Identify message: %v", err)
	}

	// Extend the TTLs on the known (probably) good addresses.
	// Taking the lock ensures that we don't concurrently process a disconnect.
	ids.addrMu.Lock()
	ttl := peerstore.RecentlyConnectedAddrTTL
	if ids.Host.Network().Connectedness(p) == network.Connected {
		ttl = peerstore.ConnectedAddrTTL
	}

	// Downgrade connected and recently connected addrs to a temporary TTL.
	for _, ttl := range []time.Duration{
		peerstore.RecentlyConnectedAddrTTL,
		peerstore.ConnectedAddrTTL,
	} {
		ids.Host.Peerstore().UpdateAddrs(context.TODO(), p, ttl, peerstore.TempAddrTTL)
	}

	// add signed addrs if we have them and the peerstore supports them
	cab, ok := peerstore.GetCertifiedAddrBook(ids.Host.Peerstore())

	if ok && signedPeerRecord != nil && signedPeerRecord.PublicKey != nil {
		id, err := peer.IDFromPublicKey(signedPeerRecord.PublicKey)
		if err != nil {
			log.Debugf("failed to derive peer ID from peer record: %s", err)
		} else if id != c.RemotePeer() {
			log.Debugf("received signed peer record for unexpected peer ID. expected %s, got %s", c.RemotePeer(), id)
		} else if _, err := cab.ConsumePeerRecord(context.TODO(), signedPeerRecord, ttl); err != nil {
			log.Debugf("error adding signed addrs to peerstore: %v", err)
		}
	} else {
<<<<<<< HEAD
		ids.Host.Peerstore().AddAddrs(context.TODO(), p, lmaddrs, ttl)
=======
		ids.Host.Peerstore().AddAddrs(p, filterAddrs(lmaddrs, c.RemoteMultiaddr()), ttl)
>>>>>>> e89814c5
	}

	// Finally, expire all temporary addrs.
	ids.Host.Peerstore().UpdateAddrs(context.TODO(), p, peerstore.TempAddrTTL, 0)
	ids.addrMu.Unlock()

	log.Debugf("%s received listen addrs for %s: %s", c.LocalPeer(), c.RemotePeer(), lmaddrs)

	// get protocol versions
	pv := mes.GetProtocolVersion()
	av := mes.GetAgentVersion()

	ids.Host.Peerstore().Put(context.TODO(), p, "ProtocolVersion", pv)
	ids.Host.Peerstore().Put(context.TODO(), p, "AgentVersion", av)

	// get the key from the other side. we may not have it (no-auth transport)
	ids.consumeReceivedPubKey(c, mes.PublicKey)
}

func (ids *idService) consumeReceivedPubKey(c network.Conn, kb []byte) {
	lp := c.LocalPeer()
	rp := c.RemotePeer()

	if kb == nil {
		log.Debugf("%s did not receive public key for remote peer: %s", lp, rp)
		return
	}

	newKey, err := crypto.UnmarshalPublicKey(kb)
	if err != nil {
		log.Warnf("%s cannot unmarshal key from remote peer: %s, %s", lp, rp, err)
		return
	}

	// verify key matches peer.ID
	np, err := peer.IDFromPublicKey(newKey)
	if err != nil {
		log.Debugf("%s cannot get peer.ID from key of remote peer: %s, %s", lp, rp, err)
		return
	}

	if np != rp {
		// if the newKey's peer.ID does not match known peer.ID...

		if rp == "" && np != "" {
			// if local peerid is empty, then use the new, sent key.
			err := ids.Host.Peerstore().AddPubKey(context.TODO(), rp, newKey)
			if err != nil {
				log.Debugf("%s could not add key for %s to peerstore: %s", lp, rp, err)
			}

		} else {
			// we have a local peer.ID and it does not match the sent key... error.
			log.Errorf("%s received key for remote peer %s mismatch: %s", lp, rp, np)
		}
		return
	}

	currKey := ids.Host.Peerstore().PubKey(context.TODO(), rp)
	if currKey == nil {
		// no key? no auth transport. set this one.
		err := ids.Host.Peerstore().AddPubKey(context.TODO(), rp, newKey)
		if err != nil {
			log.Debugf("%s could not add key for %s to peerstore: %s", lp, rp, err)
		}
		return
	}

	// ok, we have a local key, we should verify they match.
	if currKey.Equals(newKey) {
		return // ok great. we're done.
	}

	// weird, got a different key... but the different key MATCHES the peer.ID.
	// this odd. let's log error and investigate. this should basically never happen
	// and it means we have something funky going on and possibly a bug.
	log.Errorf("%s identify got a different key for: %s", lp, rp)

	// okay... does ours NOT match the remote peer.ID?
	cp, err := peer.IDFromPublicKey(currKey)
	if err != nil {
		log.Errorf("%s cannot get peer.ID from local key of remote peer: %s, %s", lp, rp, err)
		return
	}
	if cp != rp {
		log.Errorf("%s local key for remote peer %s yields different peer.ID: %s", lp, rp, cp)
		return
	}

	// okay... curr key DOES NOT match new key. both match peer.ID. wat?
	log.Errorf("%s local key and received key for %s do not match, but match peer.ID", lp, rp)
}

// HasConsistentTransport returns true if the address 'a' shares a
// protocol set with any address in the green set. This is used
// to check if a given address might be one of the addresses a peer is
// listening on.
func HasConsistentTransport(a ma.Multiaddr, green []ma.Multiaddr) bool {
	protosMatch := func(a, b []ma.Protocol) bool {
		if len(a) != len(b) {
			return false
		}

		for i, p := range a {
			if b[i].Code != p.Code {
				return false
			}
		}
		return true
	}

	protos := a.Protocols()

	for _, ga := range green {
		if protosMatch(protos, ga.Protocols()) {
			return true
		}
	}

	return false
}

func (ids *idService) consumeObservedAddress(observed []byte, c network.Conn) {
	if observed == nil {
		return
	}

	maddr, err := ma.NewMultiaddrBytes(observed)
	if err != nil {
		log.Debugf("error parsing received observed addr for %s: %s", c, err)
		return
	}

	ids.observedAddrs.Record(c, maddr)
}

// addConnWithLock assuems caller holds the connsMu lock
func (ids *idService) addConnWithLock(c network.Conn) {
	_, found := ids.conns[c]
	if !found {
		<-ids.setupCompleted
		ids.conns[c] = entry{}
	}
}

func signedPeerRecordFromMessage(msg *pb.Identify) (*record.Envelope, error) {
	if msg.SignedPeerRecord == nil || len(msg.SignedPeerRecord) == 0 {
		return nil, nil
	}
	env, _, err := record.ConsumeEnvelope(msg.SignedPeerRecord, peer.PeerRecordEnvelopeDomain)
	return env, err
}

// netNotifiee defines methods to be used with the swarm
type netNotifiee idService

func (nn *netNotifiee) IDService() *idService {
	return (*idService)(nn)
}

func (nn *netNotifiee) Connected(_ network.Network, c network.Conn) {
	ids := nn.IDService()

	ids.connsMu.Lock()
	ids.addConnWithLock(c)
	ids.connsMu.Unlock()

	nn.IDService().IdentifyWait(c)
}

func (nn *netNotifiee) Disconnected(_ network.Network, c network.Conn) {
	ids := nn.IDService()

	// Stop tracking the connection.
	ids.connsMu.Lock()
	delete(ids.conns, c)
	ids.connsMu.Unlock()

	if ids.Host.Network().Connectedness(c.RemotePeer()) != network.Connected {
		// Last disconnect.
		// Undo the setting of addresses to peer.ConnectedAddrTTL we did
		ids.addrMu.Lock()
		defer ids.addrMu.Unlock()
		ids.Host.Peerstore().UpdateAddrs(context.TODO(), c.RemotePeer(), peerstore.ConnectedAddrTTL, peerstore.RecentlyConnectedAddrTTL)
	}
}

func (nn *netNotifiee) Listen(n network.Network, a ma.Multiaddr)      {}
func (nn *netNotifiee) ListenClose(n network.Network, a ma.Multiaddr) {}

// filterAddrs filters the address slice based on the remove multiaddr:
// * if it's a localhost address, no filtering is applied
// * if it's a local network address, all localhost addresses are filtered out
// * if it's a public address, all localhost and local network addresses are filtered out
func filterAddrs(addrs []ma.Multiaddr, remote ma.Multiaddr) []ma.Multiaddr {
	if manet.IsIPLoopback(remote) {
		return addrs
	}
	if manet.IsPrivateAddr(remote) {
		return ma.FilterAddrs(addrs, func(a ma.Multiaddr) bool { return !manet.IsIPLoopback(a) })
	}
	return ma.FilterAddrs(addrs, manet.IsPublicAddr)
}<|MERGE_RESOLUTION|>--- conflicted
+++ resolved
@@ -770,11 +770,7 @@
 			log.Debugf("error adding signed addrs to peerstore: %v", err)
 		}
 	} else {
-<<<<<<< HEAD
-		ids.Host.Peerstore().AddAddrs(context.TODO(), p, lmaddrs, ttl)
-=======
-		ids.Host.Peerstore().AddAddrs(p, filterAddrs(lmaddrs, c.RemoteMultiaddr()), ttl)
->>>>>>> e89814c5
+		ids.Host.Peerstore().AddAddrs(context.TODO(), p, filterAddrs(lmaddrs, c.RemoteMultiaddr()), ttl)
 	}
 
 	// Finally, expire all temporary addrs.
