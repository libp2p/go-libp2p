--- conflicted
+++ resolved
@@ -92,7 +92,6 @@
 	// TODO: instead of expiring, remove these when we disconnect
 	observedAddrs *ObservedAddrSet
 
-<<<<<<< HEAD
 	peerRecordManager *peerRecordManager
 
 	subscriptions struct {
@@ -100,14 +99,9 @@
 		localPeerRecordUpdated event.Subscription
 	}
 	emitters struct {
-		evtPeerProtocolsUpdated event.Emitter
-=======
-	subscription event.Subscription
-	emitters     struct {
 		evtPeerProtocolsUpdated        event.Emitter
 		evtPeerIdentificationCompleted event.Emitter
 		evtPeerIdentificationFailed    event.Emitter
->>>>>>> 5a6c36d3
 	}
 }
 
@@ -137,7 +131,7 @@
 	var err error
 	s.subscriptions.localProtocolsUpdated, err = h.EventBus().Subscribe(&event.EvtLocalProtocolsUpdated{}, eventbus.BufSize(128))
 	if err != nil {
-		log.Warningf("identify service not subscribed to local protocol handlers updates; err: %s", err)
+		log.Warnf("identify service not subscribed to local protocol handlers updates; err: %s", err)
 	} else {
 		go s.handleEvents(s.subscriptions.localProtocolsUpdated, s.handleProtosChanged)
 	}
@@ -150,15 +144,15 @@
 
 	s.emitters.evtPeerProtocolsUpdated, err = h.EventBus().Emitter(&event.EvtPeerProtocolsUpdated{})
 	if err != nil {
-		log.Warningf("identify service not emitting peer protocol updates; err: %s", err)
+		log.Warnf("identify service not emitting peer protocol updates; err: %s", err)
 	}
 	s.emitters.evtPeerIdentificationCompleted, err = h.EventBus().Emitter(&event.EvtPeerIdentificationCompleted{})
 	if err != nil {
-		log.Warningf("identify service not emitting identification completed events; err: %s", err)
+		log.Warnf("identify service not emitting identification completed events; err: %s", err)
 	}
 	s.emitters.evtPeerIdentificationFailed, err = h.EventBus().Emitter(&event.EvtPeerIdentificationFailed{})
 	if err != nil {
-		log.Warningf("identify service not emitting identification failed events; err: %s", err)
+		log.Warnf("identify service not emitting identification failed events; err: %s", err)
 	}
 
 	hostKey := h.Peerstore().PrivKey(h.ID())
@@ -167,15 +161,19 @@
 	} else {
 		s.peerRecordManager, err = NewPeerRecordManager(ctx, h.EventBus(), hostKey, h.Addrs())
 		if err != nil {
-			log.Warnf("identify service not tracking routing state changes; err: %s", err)
-		}
-	}
-
-	h.SetStreamHandler(ID, s.requestHandler)
+			log.Errorf("identify service not tracking peer record changes; err: %s", err)
+		}
+	}
+
+	// without a peer record manager, we can only support the legacy protocols
+	if s.peerRecordManager != nil {
+		h.SetStreamHandler(IDPush, s.pushHandler)
+		h.SetStreamHandler(IDDelta, s.deltaHandler)
+	}
+
 	h.SetStreamHandler(LegacyID, s.requestHandler)
-	h.SetStreamHandler(IDPush, s.pushHandler)
 	h.SetStreamHandler(LegacyIDPush, s.pushHandler)
-	h.SetStreamHandler(IDDelta, s.deltaHandler)
+
 	h.Network().Notify((*netNotifiee)(s))
 	return s
 }
@@ -267,11 +265,7 @@
 	protocolIDs := []string{ID, LegacyID}
 
 	// ok give the response to our handler.
-<<<<<<< HEAD
 	if _, err := msmux.SelectOneOf(protocolIDs, s); err != nil {
-=======
-	if err = msmux.SelectProtoOrFail(ID, s); err != nil {
->>>>>>> 5a6c36d3
 		log.Event(context.TODO(), "IdentifyOpenFailed", c.RemotePeer(), logging.Metadata{"error": err})
 		s.Reset()
 		return
@@ -391,7 +385,6 @@
 	// "public" address, at least in relation to us.
 	mes.ObservedAddr = c.RemoteMultiaddr().Bytes()
 
-<<<<<<< HEAD
 	if usePeerRecords {
 		ids.peerrecMu.RLock()
 		rec := ids.peerrec
@@ -411,23 +404,15 @@
 	} else {
 		// set listen addrs, get our latest addrs from Host.
 		laddrs := ids.Host.Addrs()
-		mes.ListenAddrs = make([][]byte, len(laddrs))
-		for i, addr := range laddrs {
-			mes.ListenAddrs[i] = addr.Bytes()
-		}
-		log.Debugf("%s sent listen addrs to %s: %s", c.LocalPeer(), c.RemotePeer(), laddrs)
-=======
-	// set listen addrs, get our latest addrs from Host.
-	laddrs := ids.Host.Addrs()
-	// Note: LocalMultiaddr is sometimes 0.0.0.0
-	viaLoopback := manet.IsIPLoopback(c.LocalMultiaddr()) || manet.IsIPLoopback(c.RemoteMultiaddr())
-	mes.ListenAddrs = make([][]byte, 0, len(laddrs))
-	for _, addr := range laddrs {
-		if !viaLoopback && manet.IsIPLoopback(addr) {
-			continue
-		}
-		mes.ListenAddrs = append(mes.ListenAddrs, addr.Bytes())
->>>>>>> 5a6c36d3
+		// Note: LocalMultiaddr is sometimes 0.0.0.0
+		viaLoopback := manet.IsIPLoopback(c.LocalMultiaddr()) || manet.IsIPLoopback(c.RemoteMultiaddr())
+		mes.ListenAddrs = make([][]byte, 0, len(laddrs))
+		for _, addr := range laddrs {
+			if !viaLoopback && manet.IsIPLoopback(addr) {
+				continue
+			}
+			mes.ListenAddrs = append(mes.ListenAddrs, addr.Bytes())
+		}
 	}
 
 	// set our public key
