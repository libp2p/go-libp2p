--- conflicted
+++ resolved
@@ -214,7 +214,6 @@
 	_, clientKey := createPeer(t)
 	serverID, serverKey := createPeer(t)
 
-<<<<<<< HEAD
 	for i := 0; i < numMuxers; i++ {
 		clientTransport, err := New(clientKey, clientMuxerList[i])
 		require.NoError(t, err)
@@ -222,40 +221,15 @@
 		require.NoError(t, err)
 		t.Run("cancel outgoing connection", func(t *testing.T) {
 			clientInsecureConn, serverInsecureConn := connect(t)
-=======
-	clientTransport, err := New(clientKey)
-	require.NoError(t, err)
-	serverTransport, err := New(serverKey)
-	require.NoError(t, err)
-
-	t.Run("cancel outgoing connection", func(t *testing.T) {
-		clientInsecureConn, serverInsecureConn := connect(t)
-
-		errChan := make(chan error)
-		go func() {
-			conn, err := serverTransport.SecureInbound(context.Background(), serverInsecureConn, "")
-			// crypto/tls' context handling works by spinning up a separate Go routine that watches the context,
-			// and closes the underlying connection when that context is canceled.
-			// It is therefore not guaranteed (but very likely) that this happens _during_ the TLS handshake.
-			if err == nil {
-				_, err = conn.Read([]byte{0})
-			}
-			errChan <- err
-		}()
-		ctx, cancel := context.WithCancel(context.Background())
-		cancel()
-		_, err = clientTransport.SecureOutbound(ctx, clientInsecureConn, serverID)
-		require.ErrorIs(t, err, context.Canceled)
-		require.Error(t, <-errChan)
-	})
-
-	t.Run("cancel incoming connection", func(t *testing.T) {
-		clientInsecureConn, serverInsecureConn := connect(t)
->>>>>>> 18bc7474
-
 			errChan := make(chan error)
 			go func() {
-				_, err := serverTransport.SecureInbound(context.Background(), serverInsecureConn, "")
+				conn, err := serverTransport.SecureInbound(context.Background(), serverInsecureConn, "")
+				// crypto/tls' context handling works by spinning up a separate Go routine that watches the context,
+				// and closes the underlying connection when that context is canceled.
+				// It is therefore not guaranteed (but very likely) that this happens _during_ the TLS handshake.
+				if err == nil {
+					_, err = conn.Read([]byte{0})
+				}
 				errChan <- err
 			}()
 			ctx, cancel := context.WithCancel(context.Background())
