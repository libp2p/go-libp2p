--- conflicted
+++ resolved
@@ -774,23 +774,6 @@
 	}
 	require.True(t, sawTCP)
 	require.True(t, sawWS)
-<<<<<<< HEAD
-	h.Close()
-}
-
-func BenchmarkAllAddrs(b *testing.B) {
-	h, err := New()
-
-	addrsHost := h.(interface{ AllAddrs() []ma.Multiaddr })
-	require.NoError(b, err)
-	defer h.Close()
-
-	b.ReportAllocs()
-	b.ResetTimer()
-	for i := 0; i < b.N; i++ {
-		addrsHost.AllAddrs()
-	}
-=======
 
 	_, err = New(
 		ShareTCPListener(),
@@ -827,5 +810,18 @@
 		Addrs: []ma.Multiaddr{ma.StringCast("/ip4/1.2.3.4/tcp/4")},
 	})
 	require.ErrorContains(t, err, expectedErr.Error())
->>>>>>> f88beca8
+}
+
+func BenchmarkAllAddrs(b *testing.B) {
+	h, err := New()
+
+	addrsHost := h.(interface{ AllAddrs() []ma.Multiaddr })
+	require.NoError(b, err)
+	defer h.Close()
+
+	b.ReportAllocs()
+	b.ResetTimer()
+	for i := 0; i < b.N; i++ {
+		addrsHost.AllAddrs()
+	}
 }