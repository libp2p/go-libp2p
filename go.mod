--- conflicted
+++ resolved
@@ -56,19 +56,11 @@
 	github.com/stretchr/testify v1.8.2
 	go.uber.org/fx v1.19.2
 	go.uber.org/goleak v1.1.12
-<<<<<<< HEAD
-	golang.org/x/crypto v0.5.0
-	golang.org/x/sync v0.1.0
-	golang.org/x/sys v0.4.0
-	golang.org/x/tools v0.3.0
-	google.golang.org/protobuf v1.28.1
-=======
 	golang.org/x/crypto v0.7.0
 	golang.org/x/sync v0.1.0
 	golang.org/x/sys v0.7.0
 	golang.org/x/tools v0.7.0
 	google.golang.org/protobuf v1.30.0
->>>>>>> 0119e9a2
 	nhooyr.io/websocket v1.8.7
 )
 
@@ -89,42 +81,23 @@
 	github.com/go-task/slim-sprig v0.0.0-20230315185526-52ccab3ef572 // indirect
 	github.com/godbus/dbus/v5 v5.1.0 // indirect
 	github.com/gogo/protobuf v1.3.2 // indirect
-<<<<<<< HEAD
-	github.com/golang/glog v1.0.0 // indirect
-	github.com/golang/protobuf v1.5.2 // indirect
+	github.com/golang/glog v0.0.0-20160126235308-23def4e6c14b // indirect
+	github.com/golang/protobuf v1.5.3 // indirect
 	github.com/golang/snappy v0.0.4 // indirect
-	github.com/google/pprof v0.0.0-20221203041831-ce31453925ec // indirect
-=======
-	github.com/golang/protobuf v1.5.3 // indirect
-	github.com/golang/snappy v0.0.0-20180518054509-2e65f85255db // indirect
 	github.com/google/pprof v0.0.0-20230405160723-4a4c7d95572b // indirect
->>>>>>> 0119e9a2
 	github.com/google/uuid v1.3.0 // indirect
 	github.com/huin/goupnp v1.1.0 // indirect
 	github.com/jackpal/go-nat-pmp v1.0.2 // indirect
 	github.com/jbenet/goprocess v0.1.4 // indirect
-<<<<<<< HEAD
-	github.com/klauspost/cpuid/v2 v2.2.3 // indirect
-	github.com/koron/go-ssdp v0.0.3 // indirect
-	github.com/kr/pretty v0.3.0 // indirect
-	github.com/libp2p/go-cidranger v1.1.0 // indirect
-	github.com/mattn/go-isatty v0.0.17 // indirect
-=======
 	github.com/klauspost/cpuid/v2 v2.2.4 // indirect
 	github.com/koron/go-ssdp v0.0.4 // indirect
 	github.com/libp2p/go-cidranger v1.1.0 // indirect
 	github.com/mattn/go-isatty v0.0.18 // indirect
->>>>>>> 0119e9a2
 	github.com/matttproud/golang_protobuf_extensions v1.0.4 // indirect
 	github.com/miekg/dns v1.1.53 // indirect
 	github.com/mikioh/tcpopt v0.0.0-20190314235656-172688c1accc // indirect
 	github.com/multiformats/go-base36 v0.2.0 // indirect
-<<<<<<< HEAD
-	github.com/onsi/ginkgo/v2 v2.5.1 // indirect
-=======
-	github.com/onsi/ginkgo v1.16.5 // indirect
 	github.com/onsi/ginkgo/v2 v2.9.2 // indirect
->>>>>>> 0119e9a2
 	github.com/opencontainers/runtime-spec v1.0.2 // indirect
 	github.com/pion/dtls/v2 v2.1.5 // indirect
 	github.com/pion/interceptor v0.1.12 // indirect
@@ -150,15 +123,6 @@
 	github.com/spaolacci/murmur3 v1.1.0 // indirect
 	github.com/syndtr/goleveldb v1.0.1-0.20210819022825-2ae1ddf74ef7 // indirect
 	go.uber.org/atomic v1.10.0 // indirect
-<<<<<<< HEAD
-	go.uber.org/dig v1.15.0 // indirect
-	go.uber.org/multierr v1.9.0 // indirect
-	go.uber.org/zap v1.24.0 // indirect
-	golang.org/x/exp v0.0.0-20221205204356-47842c84f3db // indirect
-	golang.org/x/mod v0.7.0 // indirect
-	golang.org/x/net v0.5.0 // indirect
-	golang.org/x/text v0.6.0 // indirect
-=======
 	go.uber.org/dig v1.16.1 // indirect
 	go.uber.org/multierr v1.11.0 // indirect
 	go.uber.org/zap v1.24.0 // indirect
@@ -166,7 +130,6 @@
 	golang.org/x/mod v0.10.0 // indirect
 	golang.org/x/net v0.8.0 // indirect
 	golang.org/x/text v0.8.0 // indirect
->>>>>>> 0119e9a2
 	gopkg.in/yaml.v3 v3.0.1 // indirect
 	lukechampine.com/blake3 v1.1.7 // indirect
 )