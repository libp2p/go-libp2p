--- conflicted
+++ resolved
@@ -58,20 +58,11 @@
 	go.uber.org/fx v1.21.1
 	go.uber.org/goleak v1.3.0
 	go.uber.org/mock v0.4.0
-<<<<<<< HEAD
-	golang.org/x/crypto v0.19.0
-	golang.org/x/exp v0.0.0-20240213143201-ec583247a57a
-	golang.org/x/sync v0.6.0
-	golang.org/x/sys v0.17.0
-	google.golang.org/protobuf v1.32.0
-=======
 	golang.org/x/crypto v0.23.0
 	golang.org/x/exp v0.0.0-20240506185415-9bf2ced13842
 	golang.org/x/sync v0.7.0
 	golang.org/x/sys v0.20.0
-	golang.org/x/tools v0.21.0
 	google.golang.org/protobuf v1.34.1
->>>>>>> f52cec1a
 )
 
 require (
@@ -128,16 +119,10 @@
 	go.uber.org/dig v1.17.1 // indirect
 	go.uber.org/multierr v1.11.0 // indirect
 	go.uber.org/zap v1.27.0 // indirect
-<<<<<<< HEAD
-	golang.org/x/mod v0.15.0 // indirect
-	golang.org/x/net v0.21.0 // indirect
-	golang.org/x/text v0.14.0 // indirect
-	golang.org/x/tools v0.18.0 // indirect
-=======
 	golang.org/x/mod v0.17.0 // indirect
 	golang.org/x/net v0.25.0 // indirect
 	golang.org/x/text v0.15.0 // indirect
->>>>>>> f52cec1a
+	golang.org/x/tools v0.21.0 // indirect
 	gopkg.in/yaml.v3 v3.0.1 // indirect
 	lukechampine.com/blake3 v1.2.1 // indirect
 )
